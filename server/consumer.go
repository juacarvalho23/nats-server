// Copyright 2019-2022 The NATS Authors
// Licensed under the Apache License, Version 2.0 (the "License");
// you may not use this file except in compliance with the License.
// You may obtain a copy of the License at
//
// http://www.apache.org/licenses/LICENSE-2.0
//
// Unless required by applicable law or agreed to in writing, software
// distributed under the License is distributed on an "AS IS" BASIS,
// WITHOUT WARRANTIES OR CONDITIONS OF ANY KIND, either express or implied.
// See the License for the specific language governing permissions and
// limitations under the License.

package server

import (
	"bytes"
	"encoding/binary"
	"encoding/json"
	"errors"
	"fmt"
	"math/rand"
	"reflect"
	"sort"
	"strconv"
	"strings"
	"sync"
	"sync/atomic"
	"time"

	"github.com/nats-io/nuid"
	"golang.org/x/time/rate"
)

// Headers sent with Request Timeout
const (
	JSPullRequestPendingMsgs  = "Nats-Pending-Messages"
	JSPullRequestPendingBytes = "Nats-Pending-Bytes"
)

// Headers sent when batch size was completed, but there were remaining bytes.
const JsPullRequestRemainingBytesT = "NATS/1.0 409 Batch Completed\r\n%s: %d\r\n%s: %d\r\n\r\n"

type ConsumerInfo struct {
	Stream         string          `json:"stream_name"`
	Name           string          `json:"name"`
	Created        time.Time       `json:"created"`
	Config         *ConsumerConfig `json:"config,omitempty"`
	Delivered      SequenceInfo    `json:"delivered"`
	AckFloor       SequenceInfo    `json:"ack_floor"`
	NumAckPending  int             `json:"num_ack_pending"`
	NumRedelivered int             `json:"num_redelivered"`
	NumWaiting     int             `json:"num_waiting"`
	NumPending     uint64          `json:"num_pending"`
	Cluster        *ClusterInfo    `json:"cluster,omitempty"`
	PushBound      bool            `json:"push_bound,omitempty"`
}

type ConsumerConfig struct {
	// Durable is deprecated. All consumers should have names, picked by clients.
	Durable         string          `json:"durable_name,omitempty"`
	Name            string          `json:"name,omitempty"`
	Description     string          `json:"description,omitempty"`
	DeliverPolicy   DeliverPolicy   `json:"deliver_policy"`
	OptStartSeq     uint64          `json:"opt_start_seq,omitempty"`
	OptStartTime    *time.Time      `json:"opt_start_time,omitempty"`
	AckPolicy       AckPolicy       `json:"ack_policy"`
	AckWait         time.Duration   `json:"ack_wait,omitempty"`
	MaxDeliver      int             `json:"max_deliver,omitempty"`
	BackOff         []time.Duration `json:"backoff,omitempty"`
	FilterSubject   string          `json:"filter_subject,omitempty"`
	FilterSubjects  []string        `json:"filter_subjects,omitempty"`
	ReplayPolicy    ReplayPolicy    `json:"replay_policy"`
	RateLimit       uint64          `json:"rate_limit_bps,omitempty"` // Bits per sec
	SampleFrequency string          `json:"sample_freq,omitempty"`
	MaxWaiting      int             `json:"max_waiting,omitempty"`
	MaxAckPending   int             `json:"max_ack_pending,omitempty"`
	Heartbeat       time.Duration   `json:"idle_heartbeat,omitempty"`
	FlowControl     bool            `json:"flow_control,omitempty"`
	HeadersOnly     bool            `json:"headers_only,omitempty"`

	// Pull based options.
	MaxRequestBatch    int           `json:"max_batch,omitempty"`
	MaxRequestExpires  time.Duration `json:"max_expires,omitempty"`
	MaxRequestMaxBytes int           `json:"max_bytes,omitempty"`

	// Push based consumers.
	DeliverSubject string `json:"deliver_subject,omitempty"`
	DeliverGroup   string `json:"deliver_group,omitempty"`

	// Ephemeral inactivity threshold.
	InactiveThreshold time.Duration `json:"inactive_threshold,omitempty"`

	// Generally inherited by parent stream and other markers, now can be configured directly.
	Replicas int `json:"num_replicas"`
	// Force memory storage.
	MemoryStorage bool `json:"mem_storage,omitempty"`

	// Don't add to general clients.
	Direct bool `json:"direct,omitempty"`

	// Metadata is additional metadata for the Consumer.
	Metadata map[string]string `json:"metadata,omitempty"`
}

// SequenceInfo has both the consumer and the stream sequence and last activity.
type SequenceInfo struct {
	Consumer uint64     `json:"consumer_seq"`
	Stream   uint64     `json:"stream_seq"`
	Last     *time.Time `json:"last_active,omitempty"`
}

type CreateConsumerRequest struct {
	Stream string         `json:"stream_name"`
	Config ConsumerConfig `json:"config"`
}

// ConsumerNakOptions is for optional NAK values, e.g. delay.
type ConsumerNakOptions struct {
	Delay time.Duration `json:"delay"`
}

// DeliverPolicy determines how the consumer should select the first message to deliver.
type DeliverPolicy int

const (
	// DeliverAll will be the default so can be omitted from the request.
	DeliverAll DeliverPolicy = iota
	// DeliverLast will start the consumer with the last sequence received.
	DeliverLast
	// DeliverNew will only deliver new messages that are sent after the consumer is created.
	DeliverNew
	// DeliverByStartSequence will look for a defined starting sequence to start.
	DeliverByStartSequence
	// DeliverByStartTime will select the first messsage with a timestamp >= to StartTime.
	DeliverByStartTime
	// DeliverLastPerSubject will start the consumer with the last message for all subjects received.
	DeliverLastPerSubject
)

func (dp DeliverPolicy) String() string {
	switch dp {
	case DeliverAll:
		return "all"
	case DeliverLast:
		return "last"
	case DeliverNew:
		return "new"
	case DeliverByStartSequence:
		return "by_start_sequence"
	case DeliverByStartTime:
		return "by_start_time"
	case DeliverLastPerSubject:
		return "last_per_subject"
	default:
		return "undefined"
	}
}

// AckPolicy determines how the consumer should acknowledge delivered messages.
type AckPolicy int

const (
	// AckNone requires no acks for delivered messages.
	AckNone AckPolicy = iota
	// AckAll when acking a sequence number, this implicitly acks all sequences below this one as well.
	AckAll
	// AckExplicit requires ack or nack for all messages.
	AckExplicit
)

func (a AckPolicy) String() string {
	switch a {
	case AckNone:
		return "none"
	case AckAll:
		return "all"
	default:
		return "explicit"
	}
}

// ReplayPolicy determines how the consumer should replay messages it already has queued in the stream.
type ReplayPolicy int

const (
	// ReplayInstant will replay messages as fast as possible.
	ReplayInstant ReplayPolicy = iota
	// ReplayOriginal will maintain the same timing as the messages were received.
	ReplayOriginal
)

func (r ReplayPolicy) String() string {
	switch r {
	case ReplayInstant:
		return "instant"
	default:
		return "original"
	}
}

// OK
const OK = "+OK"

// Ack responses. Note that a nil or no payload is same as AckAck
var (
	// Ack
	AckAck = []byte("+ACK") // nil or no payload to ack subject also means ACK
	AckOK  = []byte(OK)     // deprecated but +OK meant ack as well.

	// Nack
	AckNak = []byte("-NAK")
	// Progress indicator
	AckProgress = []byte("+WPI")
	// Ack + Deliver the next message(s).
	AckNext = []byte("+NXT")
	// Terminate delivery of the message.
	AckTerm = []byte("+TERM")
)

// Calculate accurate replicas for the consumer config with the parent stream config.
func (consCfg ConsumerConfig) replicas(strCfg *StreamConfig) int {
	if consCfg.Replicas == 0 {
		if !isDurableConsumer(&consCfg) && strCfg.Retention == LimitsPolicy {
			return 1
		}
		return strCfg.Replicas
	} else {
		return consCfg.Replicas
	}
}

// Consumer is a jetstream consumer.
type consumer struct {
	// Atomic used to notify that we want to process an ack.
	// This will be checked in checkPending to abort processing
	// and let ack be processed in priority.
	awl               int64
	mu                sync.RWMutex
	js                *jetStream
	mset              *stream
	acc               *Account
	srv               *Server
	client            *client
	sysc              *client
	sid               int
	name              string
	stream            string
	sseq              uint64         // next stream sequence
	subjf             subjectFilters // subject filters and their sequences
	dseq              uint64         // delivered consumer sequence
	adflr             uint64         // ack delivery floor
	asflr             uint64         // ack store floor
	npc               int64          // Num Pending Count
	npf               uint64         // Num Pending Floor Sequence
	dsubj             string
	qgroup            string
	lss               *lastSeqSkipList
	rlimit            *rate.Limiter
	reqSub            *subscription
	ackSub            *subscription
	ackReplyT         string
	ackSubj           string
	nextMsgSubj       string
	maxp              int
	pblimit           int
	maxpb             int
	pbytes            int
	fcsz              int
	fcid              string
	fcSub             *subscription
	outq              *jsOutQ
	pending           map[uint64]*Pending
	ptmr              *time.Timer
	rdq               []uint64
	rdqi              map[uint64]struct{}
	rdc               map[uint64]uint64
	maxdc             uint64
	waiting           *waitQueue
	cfg               ConsumerConfig
	ici               *ConsumerInfo
	store             ConsumerStore
	active            bool
	replay            bool
	dtmr              *time.Timer
	gwdtmr            *time.Timer
	dthresh           time.Duration
	mch               chan struct{}
	qch               chan struct{}
	inch              chan bool
	sfreq             int32
	ackEventT         string
	nakEventT         string
	deliveryExcEventT string
	created           time.Time
	ldt               time.Time
	lat               time.Time
	closed            bool

	// Clustered.
	ca        *consumerAssignment
	node      RaftNode
	infoSub   *subscription
	lqsent    time.Time
	prm       map[string]struct{}
	prOk      bool
	uch       chan struct{}
	retention RetentionPolicy
	inMonitor bool

	// R>1 proposals
	pch   chan struct{}
	phead *proposal
	ptail *proposal

	// Ack queue
	ackMsgs *ipQueue

	// for stream signaling when multiple filters are set.
	sigSubs []*subscription
}

// A single subject filter.
type subjectFilter struct {
	subject     string
	nextSeq     uint64
	currentSeq  uint64
	pmsg        *jsPubMsg
	err         error
	hasWildcard bool
}

type subjectFilters []*subjectFilter

// subjects is a helper function used for updating consumers.
// It is not used and should not be used in hotpath.
func (s subjectFilters) subjects() []string {
	subjects := make([]string, 0, len(s))
	for _, filter := range s {
		subjects = append(subjects, filter.subject)
	}
	return subjects
}

type proposal struct {
	data []byte
	next *proposal
}

const (
	// JsAckWaitDefault is the default AckWait, only applicable on explicit ack policy consumers.
	JsAckWaitDefault = 30 * time.Second
	// JsDeleteWaitTimeDefault is the default amount of time we will wait for non-durable
	// consumers to be in an inactive state before deleting them.
	JsDeleteWaitTimeDefault = 5 * time.Second
	// JsFlowControlMaxPending specifies default pending bytes during flow control that can be
	// outstanding.
	JsFlowControlMaxPending = 32 * 1024 * 1024
	// JsDefaultMaxAckPending is set for consumers with explicit ack that do not set the max ack pending.
	JsDefaultMaxAckPending = 1000
)

// Helper function to set consumer config defaults from above.
func setConsumerConfigDefaults(config *ConsumerConfig, lim *JSLimitOpts, accLim *JetStreamAccountLimits) {
	// Set to default if not specified.
	if config.DeliverSubject == _EMPTY_ && config.MaxWaiting == 0 {
		config.MaxWaiting = JSWaitQueueDefaultMax
	}
	// Setup proper default for ack wait if we are in explicit ack mode.
	if config.AckWait == 0 && (config.AckPolicy == AckExplicit || config.AckPolicy == AckAll) {
		config.AckWait = JsAckWaitDefault
	}
	// Setup default of -1, meaning no limit for MaxDeliver.
	if config.MaxDeliver == 0 {
		config.MaxDeliver = -1
	}
	// If BackOff was specified that will override the AckWait and the MaxDeliver.
	if len(config.BackOff) > 0 {
		config.AckWait = config.BackOff[0]
	}
	// Set proper default for max ack pending if we are ack explicit and none has been set.
	if (config.AckPolicy == AckExplicit || config.AckPolicy == AckAll) && config.MaxAckPending == 0 {
		accPending := JsDefaultMaxAckPending
		if lim.MaxAckPending > 0 && lim.MaxAckPending < accPending {
			accPending = lim.MaxAckPending
		}
		if accLim.MaxAckPending > 0 && accLim.MaxAckPending < accPending {
			accPending = accLim.MaxAckPending
		}
		config.MaxAckPending = accPending
	}
	// if applicable set max request batch size
	if config.DeliverSubject == _EMPTY_ && config.MaxRequestBatch == 0 && lim.MaxRequestBatch > 0 {
		config.MaxRequestBatch = lim.MaxRequestBatch
	}
}

// Check the consumer config. If we are recovering don't check filter subjects.
func checkConsumerCfg(
	config *ConsumerConfig,
	srvLim *JSLimitOpts,
	cfg *StreamConfig,
	_ *Account,
	accLim *JetStreamAccountLimits,
	isRecovering bool,
) *ApiError {

	// Check if replicas is defined but exceeds parent stream.
	if config.Replicas > 0 && config.Replicas > cfg.Replicas {
		return NewJSConsumerReplicasExceedsStreamError()
	}
	// Check that it is not negative
	if config.Replicas < 0 {
		return NewJSReplicasCountCannotBeNegativeError()
	}
	// If the stream is interest or workqueue retention make sure the replicas
	// match that of the stream. This is REQUIRED for now.
	if cfg.Retention == InterestPolicy || cfg.Retention == WorkQueuePolicy {
		// Only error here if not recovering.
		// We handle recovering in a different spot to allow consumer to come up
		// if previous version allowed it to be created. We do not want it to not come up.
		if !isRecovering && config.Replicas != 0 && config.Replicas != cfg.Replicas {
			return NewJSConsumerReplicasShouldMatchStreamError()
		}
	}

	// Check if we have a BackOff defined that MaxDeliver is within range etc.
	if lbo := len(config.BackOff); lbo > 0 && config.MaxDeliver <= lbo {
		return NewJSConsumerMaxDeliverBackoffError()
	}

	if len(config.Description) > JSMaxDescriptionLen {
		return NewJSConsumerDescriptionTooLongError(JSMaxDescriptionLen)
	}

	// For now expect a literal subject if its not empty. Empty means work queue mode (pull mode).
	if config.DeliverSubject != _EMPTY_ {
		if !subjectIsLiteral(config.DeliverSubject) {
			return NewJSConsumerDeliverToWildcardsError()
		}
		if !IsValidSubject(config.DeliverSubject) {
			return NewJSConsumerInvalidDeliverSubjectError()
		}
		if deliveryFormsCycle(cfg, config.DeliverSubject) {
			return NewJSConsumerDeliverCycleError()
		}
		if config.MaxWaiting != 0 {
			return NewJSConsumerPushMaxWaitingError()
		}
		if config.MaxAckPending > 0 && config.AckPolicy == AckNone {
			return NewJSConsumerMaxPendingAckPolicyRequiredError()
		}
		if config.Heartbeat > 0 && config.Heartbeat < 100*time.Millisecond {
			return NewJSConsumerSmallHeartbeatError()
		}
	} else {
		// Pull mode with work queue retention from the stream requires an explicit ack.
		if config.AckPolicy == AckNone && cfg.Retention == WorkQueuePolicy {
			return NewJSConsumerPullRequiresAckError()
		}
		if config.RateLimit > 0 {
			return NewJSConsumerPullWithRateLimitError()
		}
		if config.MaxWaiting < 0 {
			return NewJSConsumerMaxWaitingNegativeError()
		}
		if config.Heartbeat > 0 {
			return NewJSConsumerHBRequiresPushError()
		}
		if config.FlowControl {
			return NewJSConsumerFCRequiresPushError()
		}
		if config.MaxRequestBatch < 0 {
			return NewJSConsumerMaxRequestBatchNegativeError()
		}
		if config.MaxRequestExpires != 0 && config.MaxRequestExpires < time.Millisecond {
			return NewJSConsumerMaxRequestExpiresToSmallError()
		}
		if srvLim.MaxRequestBatch > 0 && config.MaxRequestBatch > srvLim.MaxRequestBatch {
			return NewJSConsumerMaxRequestBatchExceededError(srvLim.MaxRequestBatch)
		}
	}
	if srvLim.MaxAckPending > 0 && config.MaxAckPending > srvLim.MaxAckPending {
		return NewJSConsumerMaxPendingAckExcessError(srvLim.MaxAckPending)
	}
	if accLim.MaxAckPending > 0 && config.MaxAckPending > accLim.MaxAckPending {
		return NewJSConsumerMaxPendingAckExcessError(accLim.MaxAckPending)
	}

	// Direct need to be non-mapped ephemerals.
	if config.Direct {
		if config.DeliverSubject == _EMPTY_ {
			return NewJSConsumerDirectRequiresPushError()
		}
		if isDurableConsumer(config) {
			return NewJSConsumerDirectRequiresEphemeralError()
		}
	}

	// Do not allow specifying both FilterSubject and FilterSubjects,
	// as that's probably unintentional without any difference from passing
	// all filters in FilterSubjects.
	if config.FilterSubject != _EMPTY_ && len(config.FilterSubjects) > 0 {
		return NewJSConsumerDuplicateFilterSubjectsError()
	}

	if config.FilterSubject != _EMPTY_ && !IsValidSubject(config.FilterSubject) {
		return NewJSStreamInvalidConfigError(ErrBadSubject)
	}

	// We treat FilterSubjects: []string{""} as a misconfig, so we validate against it.
	for _, filter := range config.FilterSubjects {
		if filter == _EMPTY_ {
			return NewJSConsumerEmptyFilterError()
		}
	}
	subjectFilters := gatherSubjectFilters(config.FilterSubject, config.FilterSubjects)

	// Check subject filters overlap.
	for outer, subject := range subjectFilters {
		if !IsValidSubject(subject) {
			return NewJSStreamInvalidConfigError(ErrBadSubject)
		}
		for inner, ssubject := range subjectFilters {
			if inner != outer && subjectIsSubsetMatch(subject, ssubject) {
				return NewJSConsumerOverlappingSubjectFiltersError()
			}
		}
	}

	// Helper function to formulate similar errors.
	badStart := func(dp, start string) error {
		return fmt.Errorf("consumer delivery policy is deliver %s, but optional start %s is also set", dp, start)
	}
	notSet := func(dp, notSet string) error {
		return fmt.Errorf("consumer delivery policy is deliver %s, but optional %s is not set", dp, notSet)
	}

	// Check on start position conflicts.
	switch config.DeliverPolicy {
	case DeliverAll:
		if config.OptStartSeq > 0 {
			return NewJSConsumerInvalidPolicyError(badStart("all", "sequence"))
		}
		if config.OptStartTime != nil {
			return NewJSConsumerInvalidPolicyError(badStart("all", "time"))
		}
	case DeliverLast:
		if config.OptStartSeq > 0 {
			return NewJSConsumerInvalidPolicyError(badStart("last", "sequence"))
		}
		if config.OptStartTime != nil {
			return NewJSConsumerInvalidPolicyError(badStart("last", "time"))
		}
	case DeliverLastPerSubject:
		if config.OptStartSeq > 0 {
			return NewJSConsumerInvalidPolicyError(badStart("last per subject", "sequence"))
		}
		if config.OptStartTime != nil {
			return NewJSConsumerInvalidPolicyError(badStart("last per subject", "time"))
		}
		if config.FilterSubject == _EMPTY_ && len(config.FilterSubjects) == 0 {
			return NewJSConsumerInvalidPolicyError(notSet("last per subject", "filter subject"))
		}
	case DeliverNew:
		if config.OptStartSeq > 0 {
			return NewJSConsumerInvalidPolicyError(badStart("new", "sequence"))
		}
		if config.OptStartTime != nil {
			return NewJSConsumerInvalidPolicyError(badStart("new", "time"))
		}
	case DeliverByStartSequence:
		if config.OptStartSeq == 0 {
			return NewJSConsumerInvalidPolicyError(notSet("by start sequence", "start sequence"))
		}
		if config.OptStartTime != nil {
			return NewJSConsumerInvalidPolicyError(badStart("by start sequence", "time"))
		}
	case DeliverByStartTime:
		if config.OptStartTime == nil {
			return NewJSConsumerInvalidPolicyError(notSet("by start time", "start time"))
		}
		if config.OptStartSeq != 0 {
			return NewJSConsumerInvalidPolicyError(badStart("by start time", "start sequence"))
		}
	}

	if config.SampleFrequency != _EMPTY_ {
		s := strings.TrimSuffix(config.SampleFrequency, "%")
		if sampleFreq, err := strconv.Atoi(s); err != nil || sampleFreq < 0 {
			return NewJSConsumerInvalidSamplingError(err)
		}
	}

	// We reject if flow control is set without heartbeats.
	if config.FlowControl && config.Heartbeat == 0 {
		return NewJSConsumerWithFlowControlNeedsHeartbeatsError()
	}

	if config.Durable != _EMPTY_ && config.Name != _EMPTY_ {
		if config.Name != config.Durable {
			return NewJSConsumerCreateDurableAndNameMismatchError()
		}
	}

	var metadataLen int
	for k, v := range config.Metadata {
		metadataLen += len(k) + len(v)
	}
	if metadataLen > JSMaxMetadataLen {
		return NewJSConsumerMetadataLengthError(fmt.Sprintf("%dKB", JSMaxMetadataLen/1024))
	}

	return nil
}

func (mset *stream) addConsumer(config *ConsumerConfig) (*consumer, error) {
	return mset.addConsumerWithAssignment(config, _EMPTY_, nil, false)
}

func (mset *stream) addConsumerWithAssignment(config *ConsumerConfig, oname string, ca *consumerAssignment, isRecovering bool) (*consumer, error) {
	mset.mu.RLock()
	s, jsa, tierName, cfg, acc := mset.srv, mset.jsa, mset.tier, mset.cfg, mset.acc
	retention := cfg.Retention
	mset.mu.RUnlock()

	// If we do not have the consumer currently assigned to us in cluster mode we will proceed but warn.
	// This can happen on startup with restored state where on meta replay we still do not have
	// the assignment. Running in single server mode this always returns true.
	if oname != _EMPTY_ && !jsa.consumerAssigned(mset.name(), oname) {
		s.Debugf("Consumer %q > %q does not seem to be assigned to this server", mset.name(), oname)
	}

	if config == nil {
		return nil, NewJSConsumerConfigRequiredError()
	}

	jsa.usageMu.RLock()
	selectedLimits, limitsFound := jsa.limits[tierName]
	jsa.usageMu.RUnlock()
	if !limitsFound {
		return nil, NewJSNoLimitsError()
	}

	srvLim := &s.getOpts().JetStreamLimits
	// Make sure we have sane defaults.
	setConsumerConfigDefaults(config, srvLim, &selectedLimits)

	if err := checkConsumerCfg(config, srvLim, &cfg, acc, &selectedLimits, isRecovering); err != nil {
		return nil, err
	}

	sampleFreq := 0
	if config.SampleFrequency != _EMPTY_ {
		// Can't fail as checkConsumerCfg checks correct format
		sampleFreq, _ = strconv.Atoi(strings.TrimSuffix(config.SampleFrequency, "%"))
	}

	// Grab the client, account and server reference.
	c := mset.client
	if c == nil {
		return nil, NewJSStreamInvalidError()
	}
	var accName string
	c.mu.Lock()
	s, a := c.srv, c.acc
	if a != nil {
		accName = a.Name
	}
	c.mu.Unlock()

	// Hold mset lock here.
	mset.mu.Lock()
	if mset.client == nil || mset.store == nil || mset.consumers == nil {
		mset.mu.Unlock()
		return nil, errors.New("invalid stream")
	}

	// If this one is durable and already exists, we let that be ok as long as only updating what should be allowed.
	var cName string
	if isDurableConsumer(config) {
		cName = config.Durable
	} else if config.Name != _EMPTY_ {
		cName = config.Name
	}
	if cName != _EMPTY_ {
		if eo, ok := mset.consumers[cName]; ok {
			mset.mu.Unlock()
			err := eo.updateConfig(config)
			if err == nil {
				return eo, nil
			}
			return nil, NewJSConsumerCreateError(err, Unless(err))
		}
	}

	// Check for any limits, if the config for the consumer sets a limit we check against that
	// but if not we use the value from account limits, if account limits is more restrictive
	// than stream config we prefer the account limits to handle cases where account limits are
	// updated during the lifecycle of the stream
	maxc := mset.cfg.MaxConsumers
	if maxc <= 0 || (selectedLimits.MaxConsumers > 0 && selectedLimits.MaxConsumers < maxc) {
		maxc = selectedLimits.MaxConsumers
	}
	if maxc > 0 && mset.numPublicConsumers() >= maxc {
		mset.mu.Unlock()
		return nil, NewJSMaximumConsumersLimitError()
	}

	// Check on stream type conflicts with WorkQueues.
	if mset.cfg.Retention == WorkQueuePolicy && !config.Direct {
		// Force explicit acks here.
		if config.AckPolicy != AckExplicit {
			mset.mu.Unlock()
			return nil, NewJSConsumerWQRequiresExplicitAckError()
		}

		subjects := gatherSubjectFilters(config.FilterSubject, config.FilterSubjects)
		if len(mset.consumers) > 0 {
			if len(subjects) == 0 {
				mset.mu.Unlock()
				return nil, NewJSConsumerWQMultipleUnfilteredError()
			} else if !mset.partitionUnique(subjects) {
				// Prior to v2.9.7, on a stream with WorkQueue policy, the servers
				// were not catching the error of having multiple consumers with
				// overlapping filter subjects depending on the scope, for instance
				// creating "foo.*.bar" and then "foo.>" was not detected, while
				// "foo.>" and then "foo.*.bar" would have been. Failing here
				// in recovery mode would leave the rejected consumer in a bad state,
				// so we will simply warn here, asking the user to remove this
				// consumer administratively. Otherwise, if this is the creation
				// of a new consumer, we will return the error.
				if isRecovering {
					s.Warnf("Consumer %q > %q has a filter subject that overlaps "+
						"with other consumers, which is not allowed for a stream "+
						"with WorkQueue policy, it should be administratively deleted",
						cfg.Name, cName)
				} else {
					// We have a partition but it is not unique amongst the others.
					mset.mu.Unlock()
					return nil, NewJSConsumerWQConsumerNotUniqueError()
				}
			}
		}
		if config.DeliverPolicy != DeliverAll {
			mset.mu.Unlock()
			return nil, NewJSConsumerWQConsumerNotDeliverAllError()
		}
	}

	// Set name, which will be durable name if set, otherwise we create one at random.
	o := &consumer{
		mset:      mset,
		js:        s.getJetStream(),
		acc:       a,
		srv:       s,
		client:    s.createInternalJetStreamClient(),
		sysc:      s.createInternalJetStreamClient(),
		cfg:       *config,
		dsubj:     config.DeliverSubject,
		outq:      mset.outq,
		active:    true,
		qch:       make(chan struct{}),
		uch:       make(chan struct{}, 1),
		mch:       make(chan struct{}, 1),
		sfreq:     int32(sampleFreq),
		maxdc:     uint64(config.MaxDeliver),
		maxp:      config.MaxAckPending,
		retention: retention,
		created:   time.Now().UTC(),
	}

	// Bind internal client to the user account.
	o.client.registerWithAccount(a)
	// Bind to the system account.
	o.sysc.registerWithAccount(s.SystemAccount())

	if isDurableConsumer(config) {
		if len(config.Durable) > JSMaxNameLen {
			mset.mu.Unlock()
			o.deleteWithoutAdvisory()
			return nil, NewJSConsumerNameTooLongError(JSMaxNameLen)
		}
		o.name = config.Durable
	} else if oname != _EMPTY_ {
		o.name = oname
	} else {
		if config.Name != _EMPTY_ {
			o.name = config.Name
		} else {
			// Legacy ephemeral auto-generated.
			for {
				o.name = createConsumerName()
				if _, ok := mset.consumers[o.name]; !ok {
					break
				}
			}
			config.Name = o.name
		}
	}
	// Create ackMsgs queue now that we have a consumer name
	o.ackMsgs = s.newIPQueue(fmt.Sprintf("[ACC:%s] consumer '%s' on stream '%s' ackMsgs", accName, o.name, mset.cfg.Name))

	// Create our request waiting queue.
	if o.isPullMode() {
		o.waiting = newWaitQueue(config.MaxWaiting)
	}

	// already under lock, mset.Name() would deadlock
	o.stream = mset.cfg.Name
	o.ackEventT = JSMetricConsumerAckPre + "." + o.stream + "." + o.name
	o.nakEventT = JSAdvisoryConsumerMsgNakPre + "." + o.stream + "." + o.name
	o.deliveryExcEventT = JSAdvisoryConsumerMaxDeliveryExceedPre + "." + o.stream + "." + o.name

	if !isValidName(o.name) {
		mset.mu.Unlock()
		o.deleteWithoutAdvisory()
		return nil, NewJSConsumerBadDurableNameError()
	}

	// Setup our storage if not a direct consumer.
	if !config.Direct {
		store, err := mset.store.ConsumerStore(o.name, config)
		if err != nil {
			mset.mu.Unlock()
			o.deleteWithoutAdvisory()
			return nil, NewJSConsumerStoreFailedError(err)
		}
		o.store = store
	}

	subjects := gatherSubjectFilters(o.cfg.FilterSubject, o.cfg.FilterSubjects)
	for _, filter := range subjects {
		sub := &subjectFilter{
			subject:     filter,
			hasWildcard: subjectHasWildcard(filter),
		}
		o.subjf = append(o.subjf, sub)
	}

	if o.store != nil && o.store.HasState() {
		// Restore our saved state.
		o.mu.Lock()
		o.readStoredState(0)
		o.mu.Unlock()
	} else {
		// Select starting sequence number
		o.selectStartingSeqNo()
	}

	// Now register with mset and create the ack subscription.
	// Check if we already have this one registered.
	if eo, ok := mset.consumers[o.name]; ok {
		mset.mu.Unlock()
		if !o.isDurable() || !o.isPushMode() {
			o.name = _EMPTY_ // Prevent removal since same name.
			o.deleteWithoutAdvisory()
			return nil, NewJSConsumerNameExistError()
		}
		// If we are here we have already registered this durable. If it is still active that is an error.
		if eo.isActive() {
			o.name = _EMPTY_ // Prevent removal since same name.
			o.deleteWithoutAdvisory()
			return nil, NewJSConsumerExistingActiveError()
		}
		// Since we are here this means we have a potentially new durable so we should update here.
		// Check that configs are the same.
		if !configsEqualSansDelivery(o.cfg, eo.cfg) {
			o.name = _EMPTY_ // Prevent removal since same name.
			o.deleteWithoutAdvisory()
			return nil, NewJSConsumerReplacementWithDifferentNameError()
		}
		// Once we are here we have a replacement push-based durable.
		eo.updateDeliverSubject(o.cfg.DeliverSubject)
		return eo, nil
	}

	// Set up the ack subscription for this consumer. Will use wildcard for all acks.
	// We will remember the template to generate replies with sequence numbers and use
	// that to scanf them back in.
	mn := mset.cfg.Name
	pre := fmt.Sprintf(jsAckT, mn, o.name)
	o.ackReplyT = fmt.Sprintf("%s.%%d.%%d.%%d.%%d.%%d", pre)
	o.ackSubj = fmt.Sprintf("%s.*.*.*.*.*", pre)
	o.nextMsgSubj = fmt.Sprintf(JSApiRequestNextT, mn, o.name)

	// Check/update the inactive threshold
	o.updateInactiveThreshold(&o.cfg)

	if o.isPushMode() {
		// Check if we are running only 1 replica and that the delivery subject has interest.
		// Check in place here for interest. Will setup properly in setLeader.
		if config.replicas(&mset.cfg) == 1 {
			r := o.acc.sl.Match(o.cfg.DeliverSubject)
			if !o.hasDeliveryInterest(len(r.psubs)+len(r.qsubs) > 0) {
				// Let the interest come to us eventually, but setup delete timer.
				o.updateDeliveryInterest(false)
			}
		}
	}

	// Set our ca.
	if ca != nil {
		o.setConsumerAssignment(ca)
	}

	// Check if we have a rate limit set.
	if config.RateLimit != 0 {
		o.setRateLimit(config.RateLimit)
	}

	mset.setConsumer(o)
	mset.mu.Unlock()

	if config.Direct || (!s.JetStreamIsClustered() && s.standAloneMode()) {
		o.setLeader(true)
	}

	// This is always true in single server mode.
	if o.IsLeader() {
		// Send advisory.
		var suppress bool
		if !s.standAloneMode() && ca == nil {
			suppress = true
		} else if ca != nil {
			suppress = ca.responded
		}
		if !suppress {
			o.sendCreateAdvisory()
		}
	}

	return o, nil
}

// Updates the consumer `dthresh` delete timer duration and set
// cfg.InactiveThreshold to JsDeleteWaitTimeDefault for ephemerals
// if not explicitly already specified by the user.
// Lock should be held.
func (o *consumer) updateInactiveThreshold(cfg *ConsumerConfig) {
	// Ephemerals will always have inactive thresholds.
	if !o.isDurable() && cfg.InactiveThreshold <= 0 {
		// Add in 1 sec of jitter above and beyond the default of 5s.
		o.dthresh = JsDeleteWaitTimeDefault + 100*time.Millisecond + time.Duration(rand.Int63n(900))*time.Millisecond
		// Only stamp config with default sans jitter.
		cfg.InactiveThreshold = JsDeleteWaitTimeDefault
	} else if cfg.InactiveThreshold > 0 {
		// Add in up to 1 sec of jitter if pull mode.
		if o.isPullMode() {
			o.dthresh = cfg.InactiveThreshold + 100*time.Millisecond + time.Duration(rand.Int63n(900))*time.Millisecond
		} else {
			o.dthresh = cfg.InactiveThreshold
		}
	} else if cfg.InactiveThreshold <= 0 {
		// We accept InactiveThreshold be set to 0 (for durables)
		o.dthresh = 0
	}
}

func (o *consumer) consumerAssignment() *consumerAssignment {
	o.mu.RLock()
	defer o.mu.RUnlock()
	return o.ca
}

func (o *consumer) setConsumerAssignment(ca *consumerAssignment) {
	o.mu.Lock()
	defer o.mu.Unlock()

	o.ca = ca
	if ca == nil {
		return
	}
	// Set our node.
	o.node = ca.Group.node

	// Trigger update chan.
	select {
	case o.uch <- struct{}{}:
	default:
	}
}

func (o *consumer) updateC() <-chan struct{} {
	o.mu.RLock()
	defer o.mu.RUnlock()
	return o.uch
}

// checkQueueInterest will check on our interest's queue group status.
// Lock should be held.
func (o *consumer) checkQueueInterest() {
	if !o.active || o.cfg.DeliverSubject == _EMPTY_ {
		return
	}
	subj := o.dsubj
	if subj == _EMPTY_ {
		subj = o.cfg.DeliverSubject
	}

	if rr := o.acc.sl.Match(subj); len(rr.qsubs) > 0 {
		// Just grab first
		if qsubs := rr.qsubs[0]; len(qsubs) > 0 {
			if sub := rr.qsubs[0][0]; len(sub.queue) > 0 {
				o.qgroup = string(sub.queue)
			}
		}
	}
}

// clears our node if we have one. When we scale down to 1.
func (o *consumer) clearNode() {
	o.mu.Lock()
	defer o.mu.Unlock()
	if o.node != nil {
		o.node.Delete()
		o.node = nil
	}
}

// IsLeader will return if we are the current leader.
func (o *consumer) IsLeader() bool {
	o.mu.RLock()
	defer o.mu.RUnlock()
	return o.isLeader()
}

// Lock should be held.
func (o *consumer) isLeader() bool {
	if o.node != nil {
		return o.node.Leader()
	}
	return true
}

func (o *consumer) setLeader(isLeader bool) {
	o.mu.RLock()
	mset := o.mset
	isRunning := o.ackSub != nil
	o.mu.RUnlock()

	// If we are here we have a change in leader status.
	if isLeader {
		if mset == nil || isRunning {
			return
		}

		mset.mu.RLock()
		s, jsa, stream, lseq := mset.srv, mset.jsa, mset.cfg.Name, mset.lseq
		mset.mu.RUnlock()

		// Register as a leader with our parent stream.
		mset.setConsumerAsLeader(o)

		o.mu.Lock()
		o.rdq, o.rdqi = nil, nil

		// Restore our saved state. During non-leader status we just update our underlying store.
		o.readStoredState(lseq)

		// Setup initial num pending.
		o.streamNumPending()

		// Cleanup lss when we take over in clustered mode.
		if o.hasSkipListPending() && o.sseq >= o.lss.resume {
			o.lss = nil
		}

		// Update the group on the our starting sequence if we are starting but we skipped some in the stream.
		if o.dseq == 1 && o.sseq > 1 {
			o.updateSkipped(o.sseq)
		}

		// Do info sub.
		if o.infoSub == nil && jsa != nil {
			isubj := fmt.Sprintf(clusterConsumerInfoT, jsa.acc(), stream, o.name)
			// Note below the way we subscribe here is so that we can send requests to ourselves.
			o.infoSub, _ = s.systemSubscribe(isubj, _EMPTY_, false, o.sysc, o.handleClusterConsumerInfoRequest)
		}

		var err error
		if o.ackSub, err = o.subscribeInternal(o.ackSubj, o.pushAck); err != nil {
			o.mu.Unlock()
			o.deleteWithoutAdvisory()
			return
		}

		// Setup the internal sub for next message requests regardless.
		// Will error if wrong mode to provide feedback to users.
		if o.reqSub, err = o.subscribeInternal(o.nextMsgSubj, o.processNextMsgReq); err != nil {
			o.mu.Unlock()
			o.deleteWithoutAdvisory()
			return
		}

		// Check on flow control settings.
		if o.cfg.FlowControl {
			o.setMaxPendingBytes(JsFlowControlMaxPending)
			fcsubj := fmt.Sprintf(jsFlowControl, stream, o.name)
			if o.fcSub, err = o.subscribeInternal(fcsubj, o.processFlowControl); err != nil {
				o.mu.Unlock()
				o.deleteWithoutAdvisory()
				return
			}
		}

		// If push mode, register for notifications on interest.
		if o.isPushMode() {
			o.inch = make(chan bool, 8)
			o.acc.sl.registerNotification(o.cfg.DeliverSubject, o.cfg.DeliverGroup, o.inch)
			if o.active = <-o.inch; o.active {
				o.checkQueueInterest()
			}

			// Check gateways in case they are enabled.
			if s.gateway.enabled {
				if !o.active {
					o.active = s.hasGatewayInterest(o.acc.Name, o.cfg.DeliverSubject)
				}
				stopAndClearTimer(&o.gwdtmr)
				o.gwdtmr = time.AfterFunc(time.Second, func() { o.watchGWinterest() })
			}
		}

		if o.dthresh > 0 && (o.isPullMode() || !o.active) {
			// Pull consumer. We run the dtmr all the time for this one.
			stopAndClearTimer(&o.dtmr)
			o.dtmr = time.AfterFunc(o.dthresh, func() { o.deleteNotActive() })
		}

		// If we are not in ReplayInstant mode mark us as in replay state until resolved.
		if o.cfg.ReplayPolicy != ReplayInstant {
			o.replay = true
		}

		// Recreate quit channel.
		o.qch = make(chan struct{})
		qch := o.qch
		node := o.node
		if node != nil && o.pch == nil {
			o.pch = make(chan struct{}, 1)
		}
		o.mu.Unlock()

		// Snapshot initial info.
		o.infoWithSnap(true)

		// Now start up Go routine to deliver msgs.
		go o.loopAndGatherMsgs(qch)

		// Now start up Go routine to process acks.
		go o.processInboundAcks(qch)

		// If we are R>1 spin up our proposal loop.
		if node != nil {
			// Determine if we can send pending requests info to the group.
			// They must be on server versions >= 2.7.1
			o.checkAndSetPendingRequestsOk()
			o.checkPendingRequests()
			go o.loopAndForwardProposals(qch)
		}

	} else {
		// Shutdown the go routines and the subscriptions.
		o.mu.Lock()
		if o.qch != nil {
			close(o.qch)
			o.qch = nil
		}
		// Make sure to clear out any re delivery queues
		stopAndClearTimer(&o.ptmr)
		o.rdq, o.rdqi = nil, nil
		o.pending = nil
		// ok if they are nil, we protect inside unsubscribe()
		o.unsubscribe(o.ackSub)
		o.unsubscribe(o.reqSub)
		o.unsubscribe(o.fcSub)
		o.ackSub, o.reqSub, o.fcSub = nil, nil, nil
		if o.infoSub != nil {
			o.srv.sysUnsubscribe(o.infoSub)
			o.infoSub = nil
		}
		// Reset waiting if we are in pull mode.
		if o.isPullMode() {
			o.waiting = newWaitQueue(o.cfg.MaxWaiting)
			if !o.isDurable() {
				stopAndClearTimer(&o.dtmr)
			}
		} else if o.srv.gateway.enabled {
			stopAndClearTimer(&o.gwdtmr)
		}
		o.mu.Unlock()

		// Unregister as a leader with our parent stream.
		if mset != nil {
			mset.removeConsumerAsLeader(o)
		}
	}
}

func (o *consumer) handleClusterConsumerInfoRequest(sub *subscription, c *client, _ *Account, subject, reply string, msg []byte) {
	o.infoWithSnapAndReply(false, reply)
}

// Lock should be held.
func (o *consumer) subscribeInternal(subject string, cb msgHandler) (*subscription, error) {
	c := o.client
	if c == nil {
		return nil, fmt.Errorf("invalid consumer")
	}
	if !c.srv.EventsEnabled() {
		return nil, ErrNoSysAccount
	}
	if cb == nil {
		return nil, fmt.Errorf("undefined message handler")
	}

	o.sid++

	// Now create the subscription
	return c.processSub([]byte(subject), nil, []byte(strconv.Itoa(o.sid)), cb, false)
}

// Unsubscribe from our subscription.
// Lock should be held.
func (o *consumer) unsubscribe(sub *subscription) {
	if sub == nil || o.client == nil {
		return
	}
	o.client.processUnsub(sub.sid)
}

// We need to make sure we protect access to the outq.
// Do all advisory sends here.
func (o *consumer) sendAdvisory(subj string, msg []byte) {
	o.outq.sendMsg(subj, msg)
}

func (o *consumer) sendDeleteAdvisoryLocked() {
	e := JSConsumerActionAdvisory{
		TypedEvent: TypedEvent{
			Type: JSConsumerActionAdvisoryType,
			ID:   nuid.Next(),
			Time: time.Now().UTC(),
		},
		Stream:   o.stream,
		Consumer: o.name,
		Action:   DeleteEvent,
		Domain:   o.srv.getOpts().JetStreamDomain,
	}

	j, err := json.Marshal(e)
	if err != nil {
		return
	}

	subj := JSAdvisoryConsumerDeletedPre + "." + o.stream + "." + o.name
	o.sendAdvisory(subj, j)
}

func (o *consumer) sendCreateAdvisory() {
	o.mu.Lock()
	defer o.mu.Unlock()

	e := JSConsumerActionAdvisory{
		TypedEvent: TypedEvent{
			Type: JSConsumerActionAdvisoryType,
			ID:   nuid.Next(),
			Time: time.Now().UTC(),
		},
		Stream:   o.stream,
		Consumer: o.name,
		Action:   CreateEvent,
		Domain:   o.srv.getOpts().JetStreamDomain,
	}

	j, err := json.Marshal(e)
	if err != nil {
		return
	}

	subj := JSAdvisoryConsumerCreatedPre + "." + o.stream + "." + o.name
	o.sendAdvisory(subj, j)
}

// Created returns created time.
func (o *consumer) createdTime() time.Time {
	o.mu.Lock()
	created := o.created
	o.mu.Unlock()
	return created
}

// Internal to allow creation time to be restored.
func (o *consumer) setCreatedTime(created time.Time) {
	o.mu.Lock()
	o.created = created
	o.mu.Unlock()
}

// This will check for extended interest in a subject. If we have local interest we just return
// that, but in the absence of local interest and presence of gateways or service imports we need
// to check those as well.
func (o *consumer) hasDeliveryInterest(localInterest bool) bool {
	o.mu.Lock()
	mset := o.mset
	if mset == nil {
		o.mu.Unlock()
		return false
	}
	acc := o.acc
	deliver := o.cfg.DeliverSubject
	o.mu.Unlock()

	if localInterest {
		return true
	}

	// If we are here check gateways.
	if s := acc.srv; s != nil && s.hasGatewayInterest(acc.Name, deliver) {
		return true
	}
	return false
}

func (s *Server) hasGatewayInterest(account, subject string) bool {
	gw := s.gateway
	if !gw.enabled {
		return false
	}
	gw.RLock()
	defer gw.RUnlock()
	for _, gwc := range gw.outo {
		psi, qr := gwc.gatewayInterest(account, subject)
		if psi || qr != nil {
			return true
		}
	}
	return false
}

// This processes an update to the local interest for a deliver subject.
func (o *consumer) updateDeliveryInterest(localInterest bool) bool {
	interest := o.hasDeliveryInterest(localInterest)

	o.mu.Lock()
	defer o.mu.Unlock()

	mset := o.mset
	if mset == nil || o.isPullMode() {
		return false
	}

	if interest && !o.active {
		o.signalNewMessages()
	}
	// Update active status, if not active clear any queue group we captured.
	if o.active = interest; !o.active {
		o.qgroup = _EMPTY_
	} else {
		o.checkQueueInterest()
	}

	// If the delete timer has already been set do not clear here and return.
	// Note that durable can now have an inactive threshold, so don't check
	// for durable status, instead check for dthresh > 0.
	if o.dtmr != nil && o.dthresh > 0 && !interest {
		return true
	}

	// Stop and clear the delete timer always.
	stopAndClearTimer(&o.dtmr)

	// If we do not have interest anymore and have a delete threshold set, then set
	// a timer to delete us. We wait for a bit in case of server reconnect.
	if !interest && o.dthresh > 0 {
		o.dtmr = time.AfterFunc(o.dthresh, func() { o.deleteNotActive() })
		return true
	}
	return false
}

func (o *consumer) deleteNotActive() {
	o.mu.Lock()
	if o.mset == nil {
		o.mu.Unlock()
		return
	}
	// Push mode just look at active.
	if o.isPushMode() {
		// If we are active simply return.
		if o.active {
			o.mu.Unlock()
			return
		}
	} else {
		// Pull mode.
		elapsed := time.Since(o.waiting.last)
		if elapsed <= o.cfg.InactiveThreshold {
			// These need to keep firing so reset but use delta.
			if o.dtmr != nil {
				o.dtmr.Reset(o.dthresh - elapsed)
			} else {
				o.dtmr = time.AfterFunc(o.dthresh-elapsed, func() { o.deleteNotActive() })
			}
			o.mu.Unlock()
			return
		}
		// Check if we still have valid requests waiting.
		if o.checkWaitingForInterest() {
			if o.dtmr != nil {
				o.dtmr.Reset(o.dthresh)
			} else {
				o.dtmr = time.AfterFunc(o.dthresh, func() { o.deleteNotActive() })
			}
			o.mu.Unlock()
			return
		}
	}

	s, js := o.mset.srv, o.mset.srv.js
	acc, stream, name, isDirect := o.acc.Name, o.stream, o.name, o.cfg.Direct
	o.mu.Unlock()

	// If we are clustered, check if we still have this consumer assigned.
	// If we do forward a proposal to delete ourselves to the metacontroller leader.
	if !isDirect && s.JetStreamIsClustered() {
		js.mu.RLock()
		ca, cc := js.consumerAssignment(acc, stream, name), js.cluster
		js.mu.RUnlock()

		if ca != nil && cc != nil {
			cca := *ca
			cca.Reply = _EMPTY_
			meta, removeEntry := cc.meta, encodeDeleteConsumerAssignment(&cca)
			meta.ForwardProposal(removeEntry)

			// Check to make sure we went away.
			// Don't think this needs to be a monitored go routine.
			go func() {
				ticker := time.NewTicker(time.Second)
				defer ticker.Stop()
				for range ticker.C {
					js.mu.RLock()
					ca := js.consumerAssignment(acc, stream, name)
					js.mu.RUnlock()
					if ca != nil {
						s.Warnf("Consumer assignment for '%s > %s > %s' not cleaned up, retrying", acc, stream, name)
						meta.ForwardProposal(removeEntry)
					} else {
						return
					}
				}
			}()
		}
	}

	// We will delete here regardless.
	o.delete()
}

func (o *consumer) watchGWinterest() {
	pa := o.isActive()
	// If there is no local interest...
	if o.hasNoLocalInterest() {
		o.updateDeliveryInterest(false)
		if !pa && o.isActive() {
			o.signalNewMessages()
		}
	}

	// We want this to always be running so we can also pick up on interest returning.
	o.mu.Lock()
	if o.gwdtmr != nil {
		o.gwdtmr.Reset(time.Second)
	} else {
		stopAndClearTimer(&o.gwdtmr)
		o.gwdtmr = time.AfterFunc(time.Second, func() { o.watchGWinterest() })
	}
	o.mu.Unlock()
}

// Config returns the consumer's configuration.
func (o *consumer) config() ConsumerConfig {
	o.mu.Lock()
	defer o.mu.Unlock()
	return o.cfg
}

// Force expiration of all pending.
// Lock should be held.
func (o *consumer) forceExpirePending() {
	var expired []uint64
	for seq := range o.pending {
		if !o.onRedeliverQueue(seq) {
			expired = append(expired, seq)
		}
	}
	if len(expired) > 0 {
		sort.Slice(expired, func(i, j int) bool { return expired[i] < expired[j] })
		o.addToRedeliverQueue(expired...)
		// Now we should update the timestamp here since we are redelivering.
		// We will use an incrementing time to preserve order for any other redelivery.
		off := time.Now().UnixNano() - o.pending[expired[0]].Timestamp
		for _, seq := range expired {
			if p, ok := o.pending[seq]; ok && p != nil {
				p.Timestamp += off
			}
		}
		o.ptmr.Reset(o.ackWait(0))
	}
	o.signalNewMessages()
}

// Acquire proper locks and update rate limit.
// Will use what is in config.
func (o *consumer) setRateLimitNeedsLocks() {
	o.mu.RLock()
	mset := o.mset
	o.mu.RUnlock()

	if mset == nil {
		return
	}

	mset.mu.RLock()
	o.mu.Lock()
	o.setRateLimit(o.cfg.RateLimit)
	o.mu.Unlock()
	mset.mu.RUnlock()
}

// Set the rate limiter
// Both mset and consumer lock should be held.
func (o *consumer) setRateLimit(bps uint64) {
	if bps == 0 {
		o.rlimit = nil
		return
	}

	// TODO(dlc) - Make sane values or error if not sane?
	// We are configured in bits per sec so adjust to bytes.
	rl := rate.Limit(bps / 8)
	mset := o.mset

	// Burst should be set to maximum msg size for this account, etc.
	var burst int
	if mset.cfg.MaxMsgSize > 0 {
		burst = int(mset.cfg.MaxMsgSize)
	} else if mset.jsa.account.limits.mpay > 0 {
		burst = int(mset.jsa.account.limits.mpay)
	} else {
		s := mset.jsa.account.srv
		burst = int(s.getOpts().MaxPayload)
	}

	o.rlimit = rate.NewLimiter(rl, burst)
}

// Check if new consumer config allowed vs old.
func (acc *Account) checkNewConsumerConfig(cfg, ncfg *ConsumerConfig) error {
	if reflect.DeepEqual(cfg, ncfg) {
		return nil
	}
	// Something different, so check since we only allow certain things to be updated.
	if cfg.DeliverPolicy != ncfg.DeliverPolicy {
		return errors.New("deliver policy can not be updated")
	}
	if cfg.OptStartSeq != ncfg.OptStartSeq {
		return errors.New("start sequence can not be updated")
	}
	if cfg.OptStartTime != ncfg.OptStartTime {
		return errors.New("start time can not be updated")
	}
	if cfg.AckPolicy != ncfg.AckPolicy {
		return errors.New("ack policy can not be updated")
	}
	if cfg.ReplayPolicy != ncfg.ReplayPolicy {
		return errors.New("replay policy can not be updated")
	}
	if cfg.Heartbeat != ncfg.Heartbeat {
		return errors.New("heart beats can not be updated")
	}
	if cfg.FlowControl != ncfg.FlowControl {
		return errors.New("flow control can not be updated")
	}
	if cfg.MaxWaiting != ncfg.MaxWaiting {
		return errors.New("max waiting can not be updated")
	}

	// Deliver Subject is conditional on if its bound.
	if cfg.DeliverSubject != ncfg.DeliverSubject {
		if cfg.DeliverSubject == _EMPTY_ {
			return errors.New("can not update pull consumer to push based")
		}
		if ncfg.DeliverSubject == _EMPTY_ {
			return errors.New("can not update push consumer to pull based")
		}
		rr := acc.sl.Match(cfg.DeliverSubject)
		if len(rr.psubs)+len(rr.qsubs) != 0 {
			return NewJSConsumerNameExistError()
		}
	}

	// Check if BackOff is defined, MaxDeliver is within range.
	if lbo := len(ncfg.BackOff); lbo > 0 && ncfg.MaxDeliver <= lbo {
		return NewJSConsumerMaxDeliverBackoffError()
	}

	return nil
}

// Update the config based on the new config, or error if update not allowed.
func (o *consumer) updateConfig(cfg *ConsumerConfig) error {
	o.mu.Lock()
	defer o.mu.Unlock()

	if err := o.acc.checkNewConsumerConfig(&o.cfg, cfg); err != nil {
		return err
	}

	if o.store != nil {
		// Update local state always.
		if err := o.store.UpdateConfig(cfg); err != nil {
			return err
		}
	}

	// DeliverSubject
	if cfg.DeliverSubject != o.cfg.DeliverSubject {
		o.updateDeliverSubjectLocked(cfg.DeliverSubject)
	}

	// MaxAckPending
	if cfg.MaxAckPending != o.cfg.MaxAckPending {
		o.maxp = cfg.MaxAckPending
		o.signalNewMessages()
	}
	// AckWait
	if cfg.AckWait != o.cfg.AckWait {
		if o.ptmr != nil {
			o.ptmr.Reset(100 * time.Millisecond)
		}
	}
	// Rate Limit
	if cfg.RateLimit != o.cfg.RateLimit {
		// We need both locks here so do in Go routine.
		go o.setRateLimitNeedsLocks()
	}
	if cfg.SampleFrequency != o.cfg.SampleFrequency {
		s := strings.TrimSuffix(cfg.SampleFrequency, "%")
		// String has been already verified for validity up in the stack, so no
		// need to check for error here.
		sampleFreq, _ := strconv.Atoi(s)
		o.sfreq = int32(sampleFreq)
	}
	// Set MaxDeliver if changed
	if cfg.MaxDeliver != o.cfg.MaxDeliver {
		o.maxdc = uint64(cfg.MaxDeliver)
	}
	// Set InactiveThreshold if changed.
	if val := cfg.InactiveThreshold; val != o.cfg.InactiveThreshold {
		o.updateInactiveThreshold(cfg)
		stopAndClearTimer(&o.dtmr)
		// Restart timer only if we are the leader.
		if o.isLeader() && o.dthresh > 0 {
			o.dtmr = time.AfterFunc(o.dthresh, func() { o.deleteNotActive() })
		}
	}

<<<<<<< HEAD
	// Check for Subject Filters update.
	newSubjects := gatherSubjectFilters(cfg.FilterSubject, cfg.FilterSubjects)
	if !subjectSliceEqual(newSubjects, o.subjf.subjects()) {
		newSubjf := make(subjectFilters, 0, len(newSubjects))
		for _, newFilter := range newSubjects {
			fs := &subjectFilter{
				subject:     newFilter,
				hasWildcard: subjectHasWildcard(newFilter),
			}
			// If given subject was present, we will retain its fields values
			// so `getNextMgs` can take advantage of already buffered `pmsgs`.
			for _, oldFilter := range o.subjf {
				if oldFilter.subject == newFilter {
					fs.currentSeq = oldFilter.currentSeq
					fs.nextSeq = oldFilter.nextSeq
					fs.pmsg = oldFilter.pmsg
				}
				continue
			}
			newSubjf = append(newSubjf, fs)

=======
	if o.cfg.FilterSubject != cfg.FilterSubject {
		if cfg.FilterSubject != _EMPTY_ {
			o.filterWC = subjectHasWildcard(cfg.FilterSubject)
		} else {
			o.filterWC = false
>>>>>>> 18b5aca4
		}
		// Make sure we have correct signaling setup.
		// Consumer lock can not be held.
		mset := o.mset
		o.mu.Unlock()
		mset.swapSigSubs(o, newSubjf.subjects())
		o.mu.Lock()

		// When we're done with signaling, we can replace the subjects.
		o.subjf = newSubjf
	}

	// Record new config for others that do not need special handling.
	// Allowed but considered no-op, [Description, SampleFrequency, MaxWaiting, HeadersOnly]
	o.cfg = *cfg

	// Re-calculate num pending on update.
	o.streamNumPending()

	return nil
}

// This is a config change for the delivery subject for a
// push based consumer.
func (o *consumer) updateDeliverSubject(newDeliver string) {
	// Update the config and the dsubj
	o.mu.Lock()
	defer o.mu.Unlock()
	o.updateDeliverSubjectLocked(newDeliver)
}

// This is a config change for the delivery subject for a
// push based consumer.
func (o *consumer) updateDeliverSubjectLocked(newDeliver string) {
	if o.closed || o.isPullMode() || o.cfg.DeliverSubject == newDeliver {
		return
	}

	// Force redeliver of all pending on change of delivery subject.
	if len(o.pending) > 0 {
		o.forceExpirePending()
	}

	o.acc.sl.clearNotification(o.dsubj, o.cfg.DeliverGroup, o.inch)
	o.dsubj, o.cfg.DeliverSubject = newDeliver, newDeliver
	// When we register new one it will deliver to update state loop.
	o.acc.sl.registerNotification(newDeliver, o.cfg.DeliverGroup, o.inch)
}

// Check that configs are equal but allow delivery subjects to be different.
func configsEqualSansDelivery(a, b ConsumerConfig) bool {
	// These were copied in so can set Delivery here.
	a.DeliverSubject, b.DeliverSubject = _EMPTY_, _EMPTY_
	return reflect.DeepEqual(a, b)
}

// Helper to send a reply to an ack.
func (o *consumer) sendAckReply(subj string) {
	o.mu.Lock()
	defer o.mu.Unlock()
	o.sendAdvisory(subj, nil)
}

type jsAckMsg struct {
	subject string
	reply   string
	hdr     int
	msg     []byte
}

var jsAckMsgPool sync.Pool

func newJSAckMsg(subj, reply string, hdr int, msg []byte) *jsAckMsg {
	var m *jsAckMsg
	am := jsAckMsgPool.Get()
	if am != nil {
		m = am.(*jsAckMsg)
	} else {
		m = &jsAckMsg{}
	}
	// When getting something from a pool it is criticical that all fields are
	// initialized. Doing this way guarantees that if someone adds a field to
	// the structure, the compiler will fail the build if this line is not updated.
	(*m) = jsAckMsg{subj, reply, hdr, msg}
	return m
}

func (am *jsAckMsg) returnToPool() {
	if am == nil {
		return
	}
	am.subject, am.reply, am.hdr, am.msg = _EMPTY_, _EMPTY_, -1, nil
	jsAckMsgPool.Put(am)
}

// Push the ack message to the consumer's ackMsgs queue
func (o *consumer) pushAck(_ *subscription, c *client, _ *Account, subject, reply string, rmsg []byte) {
	atomic.AddInt64(&o.awl, 1)
	o.ackMsgs.push(newJSAckMsg(subject, reply, c.pa.hdr, copyBytes(rmsg)))
}

// Processes a message for the ack reply subject delivered with a message.
func (o *consumer) processAck(subject, reply string, hdr int, rmsg []byte) {
	defer atomic.AddInt64(&o.awl, -1)

	var msg []byte
	if hdr > 0 {
		msg = rmsg[hdr:]
	} else {
		msg = rmsg
	}

	sseq, dseq, dc := ackReplyInfo(subject)

	skipAckReply := sseq == 0

	switch {
	case len(msg) == 0, bytes.Equal(msg, AckAck), bytes.Equal(msg, AckOK):
		o.processAckMsg(sseq, dseq, dc, true)
	case bytes.HasPrefix(msg, AckNext):
		o.processAckMsg(sseq, dseq, dc, true)
		o.processNextMsgRequest(reply, msg[len(AckNext):])
		skipAckReply = true
	case bytes.HasPrefix(msg, AckNak):
		o.processNak(sseq, dseq, dc, msg)
	case bytes.Equal(msg, AckProgress):
		o.progressUpdate(sseq)
	case bytes.Equal(msg, AckTerm):
		o.processTerm(sseq, dseq, dc)
	}

	// Ack the ack if requested.
	if len(reply) > 0 && !skipAckReply {
		o.sendAckReply(reply)
	}
}

// Used to process a working update to delay redelivery.
func (o *consumer) progressUpdate(seq uint64) {
	o.mu.Lock()
	defer o.mu.Unlock()

	if p, ok := o.pending[seq]; ok {
		p.Timestamp = time.Now().UnixNano()
		// Update store system.
		o.updateDelivered(p.Sequence, seq, 1, p.Timestamp)
	}
}

// Lock should be held.
func (o *consumer) updateSkipped(seq uint64) {
	// Clustered mode and R>1 only.
	if o.node == nil || !o.isLeader() {
		return
	}
	var b [1 + 8]byte
	b[0] = byte(updateSkipOp)
	var le = binary.LittleEndian
	le.PutUint64(b[1:], seq)
	o.propose(b[:])
}

func (o *consumer) loopAndForwardProposals(qch chan struct{}) {
	o.mu.RLock()
	node, pch := o.node, o.pch
	o.mu.RUnlock()

	if node == nil || pch == nil {
		return
	}

	forwardProposals := func() {
		o.mu.Lock()
		proposal := o.phead
		o.phead, o.ptail = nil, nil
		o.mu.Unlock()
		// 256k max for now per batch.
		const maxBatch = 256 * 1024
		var entries []*Entry
		for sz := 0; proposal != nil; proposal = proposal.next {
			entries = append(entries, &Entry{EntryNormal, proposal.data})
			sz += len(proposal.data)
			if sz > maxBatch {
				node.ProposeDirect(entries)
				// We need to re-create `entries` because there is a reference
				// to it in the node's pae map.
				sz, entries = 0, nil
			}
		}
		if len(entries) > 0 {
			node.ProposeDirect(entries)
		}
	}

	// In case we have anything pending on entry.
	forwardProposals()

	for {
		select {
		case <-qch:
			forwardProposals()
			return
		case <-pch:
			forwardProposals()
		}
	}
}

// Lock should be held.
func (o *consumer) propose(entry []byte) {
	var notify bool
	p := &proposal{data: entry}
	if o.phead == nil {
		o.phead = p
		notify = true
	} else {
		o.ptail.next = p
	}
	o.ptail = p

	// Kick our looper routine if needed.
	if notify {
		select {
		case o.pch <- struct{}{}:
		default:
		}
	}
}

// Lock should be held.
func (o *consumer) updateDelivered(dseq, sseq, dc uint64, ts int64) {
	// Clustered mode and R>1.
	if o.node != nil {
		// Inline for now, use variable compression.
		var b [4*binary.MaxVarintLen64 + 1]byte
		b[0] = byte(updateDeliveredOp)
		n := 1
		n += binary.PutUvarint(b[n:], dseq)
		n += binary.PutUvarint(b[n:], sseq)
		n += binary.PutUvarint(b[n:], dc)
		n += binary.PutVarint(b[n:], ts)
		o.propose(b[:n])
	}
	if o.store != nil {
		// Update local state always.
		o.store.UpdateDelivered(dseq, sseq, dc, ts)
	}
	// Update activity.
	o.ldt = time.Now()
}

// Lock should be held.
func (o *consumer) updateAcks(dseq, sseq uint64) {
	if o.node != nil {
		// Inline for now, use variable compression.
		var b [2*binary.MaxVarintLen64 + 1]byte
		b[0] = byte(updateAcksOp)
		n := 1
		n += binary.PutUvarint(b[n:], dseq)
		n += binary.PutUvarint(b[n:], sseq)
		o.propose(b[:n])
	} else if o.store != nil {
		o.store.UpdateAcks(dseq, sseq)
	}
	// Update activity.
	o.lat = time.Now()
}

// Communicate to the cluster an addition of a pending request.
// Lock should be held.
func (o *consumer) addClusterPendingRequest(reply string) {
	if o.node == nil || !o.pendingRequestsOk() {
		return
	}
	b := make([]byte, len(reply)+1)
	b[0] = byte(addPendingRequest)
	copy(b[1:], reply)
	o.propose(b)
}

// Communicate to the cluster a removal of a pending request.
// Lock should be held.
func (o *consumer) removeClusterPendingRequest(reply string) {
	if o.node == nil || !o.pendingRequestsOk() {
		return
	}
	b := make([]byte, len(reply)+1)
	b[0] = byte(removePendingRequest)
	copy(b[1:], reply)
	o.propose(b)
}

// Set whether or not we can send pending requests to followers.
func (o *consumer) setPendingRequestsOk(ok bool) {
	o.mu.Lock()
	o.prOk = ok
	o.mu.Unlock()
}

// Lock should be held.
func (o *consumer) pendingRequestsOk() bool {
	return o.prOk
}

// Set whether or not we can send info about pending pull requests to our group.
// Will require all peers have a minimum version.
func (o *consumer) checkAndSetPendingRequestsOk() {
	o.mu.RLock()
	s, isValid := o.srv, o.mset != nil
	o.mu.RUnlock()
	if !isValid {
		return
	}

	if ca := o.consumerAssignment(); ca != nil && len(ca.Group.Peers) > 1 {
		for _, pn := range ca.Group.Peers {
			if si, ok := s.nodeToInfo.Load(pn); ok {
				if !versionAtLeast(si.(nodeInfo).version, 2, 7, 1) {
					// We expect all of our peers to eventually be up to date.
					// So check again in awhile.
					time.AfterFunc(eventsHBInterval, func() { o.checkAndSetPendingRequestsOk() })
					o.setPendingRequestsOk(false)
					return
				}
			}
		}
	}
	o.setPendingRequestsOk(true)
}

// On leadership change make sure we alert the pending requests that they are no longer valid.
func (o *consumer) checkPendingRequests() {
	o.mu.Lock()
	defer o.mu.Unlock()
	if o.mset == nil || o.outq == nil {
		return
	}
	hdr := []byte("NATS/1.0 409 Leadership Change\r\n\r\n")
	for reply := range o.prm {
		o.outq.send(newJSPubMsg(reply, _EMPTY_, _EMPTY_, hdr, nil, nil, 0))
	}
	o.prm = nil
}

// This will release any pending pull requests if applicable.
// Should be called only by the leader being deleted or stopped.
// Lock should be held.
func (o *consumer) releaseAnyPendingRequests() {
	if o.mset == nil || o.outq == nil || o.waiting.len() == 0 {
		return
	}
	hdr := []byte("NATS/1.0 409 Consumer Deleted\r\n\r\n")
	wq := o.waiting
	o.waiting = nil
	for i, rp := 0, wq.rp; i < wq.n; i++ {
		if wr := wq.reqs[rp]; wr != nil {
			o.outq.send(newJSPubMsg(wr.reply, _EMPTY_, _EMPTY_, hdr, nil, nil, 0))
			wr.recycle()
		}
		rp = (rp + 1) % cap(wq.reqs)
	}
}

// Process a NAK.
func (o *consumer) processNak(sseq, dseq, dc uint64, nak []byte) {
	o.mu.Lock()
	defer o.mu.Unlock()

	// Check for out of range.
	if dseq <= o.adflr || dseq > o.dseq {
		return
	}
	// If we are explicit ack make sure this is still on our pending list.
	if _, ok := o.pending[sseq]; !ok {
		return
	}

	// Deliver an advisory
	e := JSConsumerDeliveryNakAdvisory{
		TypedEvent: TypedEvent{
			Type: JSConsumerDeliveryNakAdvisoryType,
			ID:   nuid.Next(),
			Time: time.Now().UTC(),
		},
		Stream:      o.stream,
		Consumer:    o.name,
		ConsumerSeq: dseq,
		StreamSeq:   sseq,
		Deliveries:  dc,
		Domain:      o.srv.getOpts().JetStreamDomain,
	}

	j, err := json.Marshal(e)
	if err != nil {
		return
	}

	o.sendAdvisory(o.nakEventT, j)

	// Check to see if we have delays attached.
	if len(nak) > len(AckNak) {
		arg := bytes.TrimSpace(nak[len(AckNak):])
		if len(arg) > 0 {
			var d time.Duration
			var err error
			if arg[0] == '{' {
				var nd ConsumerNakOptions
				if err = json.Unmarshal(arg, &nd); err == nil {
					d = nd.Delay
				}
			} else {
				d, err = time.ParseDuration(string(arg))
			}
			if err != nil {
				// Treat this as normal NAK.
				o.srv.Warnf("JetStream consumer '%s > %s > %s' bad NAK delay value: %q", o.acc.Name, o.stream, o.name, arg)
			} else {
				// We have a parsed duration that the user wants us to wait before retrying.
				// Make sure we are not on the rdq.
				o.removeFromRedeliverQueue(sseq)
				if p, ok := o.pending[sseq]; ok {
					// now - ackWait is expired now, so offset from there.
					p.Timestamp = time.Now().Add(-o.cfg.AckWait).Add(d).UnixNano()
					// Update store system which will update followers as well.
					o.updateDelivered(p.Sequence, sseq, dc, p.Timestamp)
					if o.ptmr != nil {
						// Want checkPending to run and figure out the next timer ttl.
						// TODO(dlc) - We could optimize this maybe a bit more and track when we expect the timer to fire.
						o.ptmr.Reset(10 * time.Millisecond)
					}
				}
				// Nothing else for use to do now so return.
				return
			}
		}
	}

	// If already queued up also ignore.
	if !o.onRedeliverQueue(sseq) {
		o.addToRedeliverQueue(sseq)
	}

	o.signalNewMessages()
}

// Process a TERM
func (o *consumer) processTerm(sseq, dseq, dc uint64) {
	// Treat like an ack to suppress redelivery.
	o.processAckMsg(sseq, dseq, dc, false)

	o.mu.Lock()
	defer o.mu.Unlock()

	// Deliver an advisory
	e := JSConsumerDeliveryTerminatedAdvisory{
		TypedEvent: TypedEvent{
			Type: JSConsumerDeliveryTerminatedAdvisoryType,
			ID:   nuid.Next(),
			Time: time.Now().UTC(),
		},
		Stream:      o.stream,
		Consumer:    o.name,
		ConsumerSeq: dseq,
		StreamSeq:   sseq,
		Deliveries:  dc,
		Domain:      o.srv.getOpts().JetStreamDomain,
	}

	j, err := json.Marshal(e)
	if err != nil {
		return
	}

	subj := JSAdvisoryConsumerMsgTerminatedPre + "." + o.stream + "." + o.name
	o.sendAdvisory(subj, j)
}

// Introduce a small delay in when timer fires to check pending.
// Allows bursts to be treated in same time frame.
const ackWaitDelay = time.Millisecond

// ackWait returns how long to wait to fire the pending timer.
func (o *consumer) ackWait(next time.Duration) time.Duration {
	if next > 0 {
		return next + ackWaitDelay
	}
	return o.cfg.AckWait + ackWaitDelay
}

// Due to bug in calculation of sequences on restoring redelivered let's do quick sanity check.
// Lock should be held.
func (o *consumer) checkRedelivered(slseq uint64) {
	var lseq uint64
	if mset := o.mset; mset != nil {
		lseq = slseq
	}
	var shouldUpdateState bool
	for sseq := range o.rdc {
		if sseq < o.asflr || (lseq > 0 && sseq > lseq) {
			delete(o.rdc, sseq)
			o.removeFromRedeliverQueue(sseq)
			shouldUpdateState = true
		}
	}
	if shouldUpdateState {
		if err := o.writeStoreStateUnlocked(); err != nil && o.srv != nil && o.mset != nil {
			s, acc, mset, name := o.srv, o.acc, o.mset, o.name
			// Can not hold lock while gather information about account and stream below.
			o.mu.Unlock()
			s.Warnf("Consumer '%s > %s > %s' error on write store state from check redelivered: %v", acc, mset.name(), name, err)
			o.mu.Lock()
		}
	}
}

// This will restore the state from disk.
// Lock should be held.
func (o *consumer) readStoredState(slseq uint64) error {
	if o.store == nil {
		return nil
	}
	state, err := o.store.State()
	if err == nil {
		o.applyState(state)
		if len(o.rdc) > 0 {
			o.checkRedelivered(slseq)
		}
	}
	return err
}

// Apply the consumer stored state.
// Lock should be held.
func (o *consumer) applyState(state *ConsumerState) {
	if state == nil {
		return
	}

	// If o.sseq is greater don't update. Don't go backwards on o.sseq.
	if o.sseq <= state.Delivered.Stream {
		o.sseq = state.Delivered.Stream + 1
	}
	o.dseq = state.Delivered.Consumer + 1

	o.adflr = state.AckFloor.Consumer
	o.asflr = state.AckFloor.Stream
	o.pending = state.Pending
	o.rdc = state.Redelivered

	// Setup tracking timer if we have restored pending.
	if len(o.pending) > 0 {
		// This is on startup or leader change. We want to check pending
		// sooner in case there are inconsistencies etc. Pick between 500ms - 1.5s
		delay := 500*time.Millisecond + time.Duration(rand.Int63n(1000))*time.Millisecond
		// If normal is lower than this just use that.
		if o.cfg.AckWait < delay {
			delay = o.ackWait(0)
		}
		if o.ptmr == nil {
			o.ptmr = time.AfterFunc(delay, o.checkPending)
		} else {
			o.ptmr.Reset(delay)
		}
	}
}

// Sets our store state from another source. Used in clustered mode on snapshot restore.
// Lock should be held.
func (o *consumer) setStoreState(state *ConsumerState) error {
	if state == nil || o.store == nil {
		return nil
	}
	o.applyState(state)
	return o.store.Update(state)
}

// Update our state to the store.
func (o *consumer) writeStoreState() error {
	o.mu.Lock()
	defer o.mu.Unlock()
	return o.writeStoreStateUnlocked()
}

// Update our state to the store.
// Lock should be held.
func (o *consumer) writeStoreStateUnlocked() error {
	if o.store == nil {
		return nil
	}
	state := ConsumerState{
		Delivered: SequencePair{
			Consumer: o.dseq - 1,
			Stream:   o.sseq - 1,
		},
		AckFloor: SequencePair{
			Consumer: o.adflr,
			Stream:   o.asflr,
		},
		Pending:     o.pending,
		Redelivered: o.rdc,
	}
	return o.store.Update(&state)
}

// Returns an initial info. Only applicable for non-clustered consumers.
// We will clear after we return it, so one shot.
func (o *consumer) initialInfo() *ConsumerInfo {
	o.mu.Lock()
	ici := o.ici
	o.ici = nil // gc friendly
	o.mu.Unlock()
	if ici == nil {
		ici = o.info()
	}
	return ici
}

// Clears our initial info.
// Used when we have a leader change in cluster mode but do not send a response.
func (o *consumer) clearInitialInfo() {
	o.mu.Lock()
	o.ici = nil // gc friendly
	o.mu.Unlock()
}

// Info returns our current consumer state.
func (o *consumer) info() *ConsumerInfo {
	return o.infoWithSnap(false)
}

func (o *consumer) infoWithSnap(snap bool) *ConsumerInfo {
	return o.infoWithSnapAndReply(snap, _EMPTY_)
}

func (o *consumer) infoWithSnapAndReply(snap bool, reply string) *ConsumerInfo {
	o.mu.Lock()
	mset := o.mset
	if mset == nil || mset.srv == nil {
		o.mu.Unlock()
		return nil
	}
	js := o.js
	if js == nil {
		o.mu.Unlock()
		return nil
	}

	// Capture raftGroup.
	var rg *raftGroup
	if o.ca != nil {
		rg = o.ca.Group
	}

	cfg := o.cfg
	info := &ConsumerInfo{
		Stream:  o.stream,
		Name:    o.name,
		Created: o.created,
		Config:  &cfg,
		Delivered: SequenceInfo{
			Consumer: o.dseq - 1,
			Stream:   o.sseq - 1,
		},
		AckFloor: SequenceInfo{
			Consumer: o.adflr,
			Stream:   o.asflr,
		},
		NumAckPending:  len(o.pending),
		NumRedelivered: len(o.rdc),
		NumPending:     o.checkNumPending(),
		PushBound:      o.isPushMode() && o.active,
	}
	// Adjust active based on non-zero etc. Also make UTC here.
	if !o.ldt.IsZero() {
		ldt := o.ldt.UTC() // This copies as well.
		info.Delivered.Last = &ldt
	}
	if !o.lat.IsZero() {
		lat := o.lat.UTC() // This copies as well.
		info.AckFloor.Last = &lat
	}

	// If we are a pull mode consumer, report on number of waiting requests.
	if o.isPullMode() {
		o.processWaiting(false)
		info.NumWaiting = o.waiting.len()
	}
	// If we were asked to snapshot do so here.
	if snap {
		o.ici = info
	}
	sysc := o.sysc
	o.mu.Unlock()

	// Do cluster.
	if rg != nil {
		info.Cluster = js.clusterInfo(rg)
	}

	// If we have a reply subject send the response here.
	if reply != _EMPTY_ && sysc != nil {
		sysc.sendInternalMsg(reply, _EMPTY_, nil, info)
	}

	return info
}

// Will signal us that new messages are available. Will break out of waiting.
func (o *consumer) signalNewMessages() {
	// Kick our new message channel
	select {
	case o.mch <- struct{}{}:
	default:
	}
}

// shouldSample lets us know if we are sampling metrics on acks.
func (o *consumer) shouldSample() bool {
	switch {
	case o.sfreq <= 0:
		return false
	case o.sfreq >= 100:
		return true
	}

	// TODO(ripienaar) this is a tad slow so we need to rethink here, however this will only
	// hit for those with sampling enabled and its not the default
	return rand.Int31n(100) <= o.sfreq
}

func (o *consumer) sampleAck(sseq, dseq, dc uint64) {
	if !o.shouldSample() {
		return
	}

	now := time.Now().UTC()
	unow := now.UnixNano()

	e := JSConsumerAckMetric{
		TypedEvent: TypedEvent{
			Type: JSConsumerAckMetricType,
			ID:   nuid.Next(),
			Time: now,
		},
		Stream:      o.stream,
		Consumer:    o.name,
		ConsumerSeq: dseq,
		StreamSeq:   sseq,
		Delay:       unow - o.pending[sseq].Timestamp,
		Deliveries:  dc,
		Domain:      o.srv.getOpts().JetStreamDomain,
	}

	j, err := json.Marshal(e)
	if err != nil {
		return
	}

	o.sendAdvisory(o.ackEventT, j)
}

func (o *consumer) processAckMsg(sseq, dseq, dc uint64, doSample bool) {
	o.mu.Lock()
	var sagap uint64
	var needSignal bool

	switch o.cfg.AckPolicy {
	case AckExplicit:
		if p, ok := o.pending[sseq]; ok {
			if doSample {
				o.sampleAck(sseq, dseq, dc)
			}
			if o.maxp > 0 && len(o.pending) >= o.maxp {
				needSignal = true
			}
			delete(o.pending, sseq)
			// Use the original deliver sequence from our pending record.
			dseq = p.Sequence
		}
		if len(o.pending) == 0 {
			o.adflr, o.asflr = o.dseq-1, o.sseq-1
		} else if dseq == o.adflr+1 {
			o.adflr, o.asflr = dseq, sseq
			for ss := sseq + 1; ss < o.sseq; ss++ {
				if p, ok := o.pending[ss]; ok {
					if p.Sequence > 0 {
						o.adflr, o.asflr = p.Sequence-1, ss-1
					}
					break
				}
			}
		}
		// We do these regardless.
		delete(o.rdc, sseq)
		o.removeFromRedeliverQueue(sseq)
	case AckAll:
		// no-op
		if dseq <= o.adflr || sseq <= o.asflr {
			o.mu.Unlock()
			return
		}
		if o.maxp > 0 && len(o.pending) >= o.maxp {
			needSignal = true
		}
		sagap = sseq - o.asflr
		o.adflr, o.asflr = dseq, sseq
		for seq := sseq; seq > sseq-sagap; seq-- {
			delete(o.pending, seq)
			delete(o.rdc, seq)
			o.removeFromRedeliverQueue(seq)
		}
	case AckNone:
		// FIXME(dlc) - This is error but do we care?
		o.mu.Unlock()
		return
	}

	// Update underlying store.
	o.updateAcks(dseq, sseq)

	mset := o.mset
	clustered := o.node != nil
	o.mu.Unlock()

	// Let the owning stream know if we are interest or workqueue retention based.
	// If this consumer is clustered this will be handled by processReplicatedAck
	// after the ack has propagated.
	if !clustered && mset != nil && mset.cfg.Retention != LimitsPolicy {
		if sagap > 1 {
			// FIXME(dlc) - This is very inefficient, will need to fix.
			for seq := sseq; seq > sseq-sagap; seq-- {
				mset.ackMsg(o, seq)
			}
		} else {
			mset.ackMsg(o, sseq)
		}
	}

	// If we had max ack pending set and were at limit we need to unblock ourselves.
	if needSignal {
		o.signalNewMessages()
	}
}

// Determine if this is a truly filtered consumer. Modern clients will place filtered subjects
// even if the stream only has a single non-wildcard subject designation.
// Read lock should be held.
func (o *consumer) isFiltered() bool {
	if o.subjf == nil {
		return false
	}
	// If we are here we want to check if the filtered subject is
	// a direct match for our only listed subject.
	mset := o.mset
	if mset == nil {
		return true
	}

	// `isFiltered` need to be performant, so we do
	// as any checks as possible to avoid unnecessary work.
	// Here we avoid iteration over slices if there is only one subject in stream
	// and one equal filter for the consumer.
	if len(mset.cfg.Subjects) == 1 && len(o.subjf) == 1 && mset.cfg.Subjects[0] == o.subjf[0].subject {
		return true
	}

	// if the list is not equal length, we can return early, as this is filtered.
	if len(mset.cfg.Subjects) != len(o.subjf) {
		return true
	}

	// if in rare case scenario that user passed all stream subjects as consumer filters,
	// we need to do a more expensive operation.
	// reflect.DeepEqual would return false if the filters are the same, but in different order
	// so it can't be used here.
	cfilters := make(map[string]struct{}, len(o.subjf))
	for _, val := range o.subjf {
		cfilters[val.subject] = struct{}{}
	}
	for _, val := range mset.cfg.Subjects {
		if _, ok := cfilters[val]; !ok {
			return true
		}
	}
	return false
}

// Check if we need an ack for this store seq.
// This is called for interest based retention streams to remove messages.
func (o *consumer) needAck(sseq uint64, subj string) bool {
	var needAck bool
	var asflr, osseq uint64
	var pending map[uint64]*Pending
	o.mu.RLock()

	// Check if we are filtered, and if so check if this is even applicable to us.
	if o.isFiltered() && o.mset != nil {
		if subj == _EMPTY_ {
			var svp StoreMsg
			if _, err := o.mset.store.LoadMsg(sseq, &svp); err != nil {
				o.mu.RUnlock()
				return false
			}
			subj = svp.subj
		}
		if !o.isFilteredMatch(subj) {
			o.mu.RUnlock()
			return false
		}
	}
	if o.isLeader() {
		asflr, osseq = o.asflr, o.sseq
		pending = o.pending
	} else {
		if o.store == nil {
			o.mu.RUnlock()
			return false
		}
		state, err := o.store.BorrowState()
		if err != nil || state == nil {
			// Fall back to what we track internally for now.
			needAck := sseq > o.asflr && !o.isFiltered()
			o.mu.RUnlock()
			return needAck
		}
		// If loading state as here, the osseq is +1.
		asflr, osseq, pending = state.AckFloor.Stream, state.Delivered.Stream+1, state.Pending
	}

	switch o.cfg.AckPolicy {
	case AckNone, AckAll:
		needAck = sseq > asflr
	case AckExplicit:
		if sseq > asflr {
			if sseq >= osseq {
				needAck = true
			} else {
				_, needAck = pending[sseq]
			}
		}
	}

	o.mu.RUnlock()
	return needAck
}

// Helper for the next message requests.
func nextReqFromMsg(msg []byte) (time.Time, int, int, bool, time.Duration, time.Time, error) {
	req := bytes.TrimSpace(msg)

	switch {
	case len(req) == 0:
		return time.Time{}, 1, 0, false, 0, time.Time{}, nil

	case req[0] == '{':
		var cr JSApiConsumerGetNextRequest
		if err := json.Unmarshal(req, &cr); err != nil {
			return time.Time{}, -1, 0, false, 0, time.Time{}, err
		}
		var hbt time.Time
		if cr.Heartbeat > 0 {
			if cr.Heartbeat*2 > cr.Expires {
				return time.Time{}, 1, 0, false, 0, time.Time{}, errors.New("heartbeat value too large")
			}
			hbt = time.Now().Add(cr.Heartbeat)
		}
		if cr.Expires == time.Duration(0) {
			return time.Time{}, cr.Batch, cr.MaxBytes, cr.NoWait, cr.Heartbeat, hbt, nil
		}
		return time.Now().Add(cr.Expires), cr.Batch, cr.MaxBytes, cr.NoWait, cr.Heartbeat, hbt, nil
	default:
		if n, err := strconv.Atoi(string(req)); err == nil {
			return time.Time{}, n, 0, false, 0, time.Time{}, nil
		}
	}

	return time.Time{}, 1, 0, false, 0, time.Time{}, nil
}

// Represents a request that is on the internal waiting queue
type waitingRequest struct {
	acc      *Account
	interest string
	reply    string
	n        int // For batching
	d        int
	b        int // For max bytes tracking.
	expires  time.Time
	received time.Time
	hb       time.Duration
	hbt      time.Time
	noWait   bool
}

// sync.Pool for waiting requests.
var wrPool = sync.Pool{
	New: func() interface{} {
		return new(waitingRequest)
	},
}

// Recycle this request. This request can not be accessed after this call.
func (wr *waitingRequest) recycleIfDone() bool {
	if wr != nil && wr.n <= 0 {
		wr.recycle()
		return true
	}
	return false
}

// Force a recycle.
func (wr *waitingRequest) recycle() {
	if wr != nil {
		wr.acc, wr.interest, wr.reply = nil, _EMPTY_, _EMPTY_
		wrPool.Put(wr)
	}
}

// waiting queue for requests that are waiting for new messages to arrive.
type waitQueue struct {
	rp, wp, n int
	last      time.Time
	reqs      []*waitingRequest
}

// Create a new ring buffer with at most max items.
func newWaitQueue(max int) *waitQueue {
	return &waitQueue{rp: -1, reqs: make([]*waitingRequest, max)}
}

var (
	errWaitQueueFull = errors.New("wait queue is full")
	errWaitQueueNil  = errors.New("wait queue is nil")
)

// Adds in a new request.
func (wq *waitQueue) add(wr *waitingRequest) error {
	if wq == nil {
		return errWaitQueueNil
	}
	if wq.isFull() {
		return errWaitQueueFull
	}
	wq.reqs[wq.wp] = wr
	// TODO(dlc) - Could make pow2 and get rid of mod.
	wq.wp = (wq.wp + 1) % cap(wq.reqs)

	// Adjust read pointer if we were empty.
	if wq.rp < 0 {
		wq.rp = 0
	}
	// Track last active via when we receive a request.
	wq.last = wr.received
	wq.n++
	return nil
}

func (wq *waitQueue) isFull() bool {
	return wq.n == cap(wq.reqs)
}

func (wq *waitQueue) isEmpty() bool {
	return wq.len() == 0
}

func (wq *waitQueue) len() int {
	if wq == nil {
		return 0
	}
	return wq.n
}

// Peek will return the next request waiting or nil if empty.
func (wq *waitQueue) peek() *waitingRequest {
	if wq == nil {
		return nil
	}
	var wr *waitingRequest
	if wq.rp >= 0 {
		wr = wq.reqs[wq.rp]
	}
	return wr
}

// pop will return the next request and move the read cursor.
// This will now place a request that still has pending items at the ends of the list.
func (wq *waitQueue) pop() *waitingRequest {
	wr := wq.peek()
	if wr != nil {
		wr.d++
		wr.n--

		// Always remove current now on a pop, and move to end if still valid.
		// If we were the only one don't need to remove since this can be a no-op.
		if wr.n > 0 && wq.n > 1 {
			wq.removeCurrent()
			wq.add(wr)
		} else if wr.n <= 0 {
			wq.removeCurrent()
		}
	}
	return wr
}

// Removes the current read pointer (head FIFO) entry.
func (wq *waitQueue) removeCurrent() {
	if wq.rp < 0 {
		return
	}
	wq.reqs[wq.rp] = nil
	wq.rp = (wq.rp + 1) % cap(wq.reqs)
	wq.n--
	// Check if we are empty.
	if wq.n == 0 {
		wq.rp, wq.wp = -1, 0
	}
}

// Will compact when we have interior deletes.
func (wq *waitQueue) compact() {
	if wq.isEmpty() {
		return
	}
	nreqs, i := make([]*waitingRequest, cap(wq.reqs)), 0
	for j, rp := 0, wq.rp; j < wq.n; j++ {
		if wr := wq.reqs[rp]; wr != nil {
			nreqs[i] = wr
			i++
		}
		rp = (rp + 1) % cap(wq.reqs)
	}
	// Reset here.
	wq.rp, wq.wp, wq.n, wq.reqs = 0, i, i, nreqs
}

// Return the map of pending requests keyed by the reply subject.
// No-op if push consumer or invalid etc.
func (o *consumer) pendingRequests() map[string]*waitingRequest {
	if o.waiting == nil {
		return nil
	}
	wq, m := o.waiting, make(map[string]*waitingRequest)
	for i, rp := 0, wq.rp; i < wq.n; i++ {
		if wr := wq.reqs[rp]; wr != nil {
			m[wr.reply] = wr
		}
		rp = (rp + 1) % cap(wq.reqs)
	}
	return m
}

// Return next waiting request. This will check for expirations but not noWait or interest.
// That will be handled by processWaiting.
// Lock should be held.
func (o *consumer) nextWaiting(sz int) *waitingRequest {
	if o.waiting == nil || o.waiting.isEmpty() {
		return nil
	}
	for wr := o.waiting.peek(); !o.waiting.isEmpty(); wr = o.waiting.peek() {
		if wr == nil {
			break
		}
		// Check if we have max bytes set.
		if wr.b > 0 {
			if sz <= wr.b {
				wr.b -= sz
				// If we are right now at zero, set batch to 1 to deliver this one but stop after.
				if wr.b == 0 {
					wr.n = 1
				}
			} else {
				// Since we can't send that message to the requestor, we need to
				// notify that we are closing the request.
				const maxBytesT = "NATS/1.0 409 Message Size Exceeds MaxBytes\r\n%s: %d\r\n%s: %d\r\n\r\n"
				hdr := []byte(fmt.Sprintf(maxBytesT, JSPullRequestPendingMsgs, wr.n, JSPullRequestPendingBytes, wr.b))
				o.outq.send(newJSPubMsg(wr.reply, _EMPTY_, _EMPTY_, hdr, nil, nil, 0))
				// Remove the current one, no longer valid due to max bytes limit.
				o.waiting.removeCurrent()
				if o.node != nil {
					o.removeClusterPendingRequest(wr.reply)
				}
				wr.recycle()
				continue
			}
		}

		if wr.expires.IsZero() || time.Now().Before(wr.expires) {
			rr := wr.acc.sl.Match(wr.interest)
			if len(rr.psubs)+len(rr.qsubs) > 0 {
				return o.waiting.pop()
			} else if time.Since(wr.received) < defaultGatewayRecentSubExpiration && (o.srv.leafNodeEnabled || o.srv.gateway.enabled) {
				return o.waiting.pop()
			} else if o.srv.gateway.enabled && o.srv.hasGatewayInterest(wr.acc.Name, wr.interest) {
				return o.waiting.pop()
			}
		}
		if wr.interest != wr.reply {
			const intExpT = "NATS/1.0 408 Interest Expired\r\n%s: %d\r\n%s: %d\r\n\r\n"
			hdr := []byte(fmt.Sprintf(intExpT, JSPullRequestPendingMsgs, wr.n, JSPullRequestPendingBytes, wr.b))
			o.outq.send(newJSPubMsg(wr.reply, _EMPTY_, _EMPTY_, hdr, nil, nil, 0))
		}
		// Remove the current one, no longer valid.
		o.waiting.removeCurrent()
		if o.node != nil {
			o.removeClusterPendingRequest(wr.reply)
		}
		wr.recycle()
	}
	return nil
}

// processNextMsgReq will process a request for the next message available. A nil message payload means deliver
// a single message. If the payload is a formal request or a number parseable with Atoi(), then we will send a
// batch of messages without requiring another request to this endpoint, or an ACK.
func (o *consumer) processNextMsgReq(_ *subscription, c *client, _ *Account, _, reply string, msg []byte) {
	if reply == _EMPTY_ {
		return
	}
	_, msg = c.msgParts(msg)

	inlineOk := c.kind != ROUTER && c.kind != GATEWAY && c.kind != LEAF
	if !inlineOk {
		// Check how long we have been away from the readloop for the route or gateway or leafnode.
		// If too long move to a separate go routine.
		if elapsed := time.Since(c.in.start); elapsed < noBlockThresh {
			inlineOk = true
		}
	}
	if inlineOk {
		o.processNextMsgRequest(reply, msg)
	} else {
		go o.processNextMsgRequest(reply, copyBytes(msg))
	}
}

func (o *consumer) processNextMsgRequest(reply string, msg []byte) {
	o.mu.Lock()
	defer o.mu.Unlock()

	mset := o.mset
	if mset == nil {
		return
	}

	sendErr := func(status int, description string) {
		hdr := []byte(fmt.Sprintf("NATS/1.0 %d %s\r\n\r\n", status, description))
		o.outq.send(newJSPubMsg(reply, _EMPTY_, _EMPTY_, hdr, nil, nil, 0))
	}

	if o.isPushMode() || o.waiting == nil {
		sendErr(409, "Consumer is push based")
		return
	}

	// Check payload here to see if they sent in batch size or a formal request.
	expires, batchSize, maxBytes, noWait, hb, hbt, err := nextReqFromMsg(msg)
	if err != nil {
		sendErr(400, fmt.Sprintf("Bad Request - %v", err))
		return
	}

	// Check for request limits
	if o.cfg.MaxRequestBatch > 0 && batchSize > o.cfg.MaxRequestBatch {
		sendErr(409, fmt.Sprintf("Exceeded MaxRequestBatch of %d", o.cfg.MaxRequestBatch))
		return
	}

	if !expires.IsZero() && o.cfg.MaxRequestExpires > 0 && expires.After(time.Now().Add(o.cfg.MaxRequestExpires)) {
		sendErr(409, fmt.Sprintf("Exceeded MaxRequestExpires of %v", o.cfg.MaxRequestExpires))
		return
	}

	if maxBytes > 0 && o.cfg.MaxRequestMaxBytes > 0 && maxBytes > o.cfg.MaxRequestMaxBytes {
		sendErr(409, fmt.Sprintf("Exceeded MaxRequestMaxBytes of %v", o.cfg.MaxRequestMaxBytes))
		return
	}

	// If we have the max number of requests already pending try to expire.
	if o.waiting.isFull() {
		// Try to expire some of the requests.
		o.processWaiting(false)
	}

	// If the request is for noWait and we have pending requests already, check if we have room.
	if noWait {
		msgsPending := o.numPending() + uint64(len(o.rdq))
		// If no pending at all, decide what to do with request.
		// If no expires was set then fail.
		if msgsPending == 0 && expires.IsZero() {
			o.waiting.last = time.Now()
			sendErr(404, "No Messages")
			return
		}
		if msgsPending > 0 {
			_, _, batchPending, _ := o.processWaiting(false)
			if msgsPending < uint64(batchPending) {
				o.waiting.last = time.Now()
				sendErr(408, "Requests Pending")
				return
			}
		}
		// If we are here this should be considered a one-shot situation.
		// We will wait for expires but will return as soon as we have any messages.
	}

	// If we receive this request though an account export, we need to track that interest subject and account.
	acc, interest := trackDownAccountAndInterest(o.acc, reply)

	// Create a waiting request.
	wr := wrPool.Get().(*waitingRequest)
	wr.acc, wr.interest, wr.reply, wr.n, wr.d, wr.noWait, wr.expires, wr.hb, wr.hbt = acc, interest, reply, batchSize, 0, noWait, expires, hb, hbt
	wr.b = maxBytes
	wr.received = time.Now()

	if err := o.waiting.add(wr); err != nil {
		sendErr(409, "Exceeded MaxWaiting")
		return
	}
	o.signalNewMessages()
	// If we are clustered update our followers about this request.
	if o.node != nil {
		o.addClusterPendingRequest(wr.reply)
	}
}

func trackDownAccountAndInterest(acc *Account, interest string) (*Account, string) {
	for strings.HasPrefix(interest, replyPrefix) {
		oa := acc
		oa.mu.RLock()
		if oa.exports.responses == nil {
			oa.mu.RUnlock()
			break
		}
		si := oa.exports.responses[interest]
		if si == nil {
			oa.mu.RUnlock()
			break
		}
		acc, interest = si.acc, si.to
		oa.mu.RUnlock()
	}
	return acc, interest
}

// Increase the delivery count for this message.
// ONLY used on redelivery semantics.
// Lock should be held.
func (o *consumer) incDeliveryCount(sseq uint64) uint64 {
	if o.rdc == nil {
		o.rdc = make(map[uint64]uint64)
	}
	o.rdc[sseq] += 1
	return o.rdc[sseq] + 1
}

// send a delivery exceeded advisory.
func (o *consumer) notifyDeliveryExceeded(sseq, dc uint64) {
	e := JSConsumerDeliveryExceededAdvisory{
		TypedEvent: TypedEvent{
			Type: JSConsumerDeliveryExceededAdvisoryType,
			ID:   nuid.Next(),
			Time: time.Now().UTC(),
		},
		Stream:     o.stream,
		Consumer:   o.name,
		StreamSeq:  sseq,
		Deliveries: dc,
		Domain:     o.srv.getOpts().JetStreamDomain,
	}

	j, err := json.Marshal(e)
	if err != nil {
		return
	}

	o.sendAdvisory(o.deliveryExcEventT, j)
}

// Check to see if the candidate subject matches a filter if its present.
// Lock should be held.
func (o *consumer) isFilteredMatch(subj string) bool {
	// No filter is automatic match.
	if o.subjf == nil {
		return true
	}
	for _, filter := range o.subjf {
		if !filter.hasWildcard && subj == filter.subject {
			return true
		}
	}
	// It's quicker to first check for non-wildcard filters, then
	// iterate again to check for subset match.
	// TODO(dlc) at speed might be better to just do a sublist with L2 and/or possibly L1.
	for _, filter := range o.subjf {
		if subjectIsSubsetMatch(subj, filter.subject) {
			return true
		}
	}
	return false
}

var (
	errMaxAckPending = errors.New("max ack pending reached")
	errBadConsumer   = errors.New("consumer not valid")
	errNoInterest    = errors.New("consumer requires interest for delivery subject when ephemeral")
)

// Get next available message from underlying store.
// Is partition aware and redeliver aware.
// Lock should be held.
func (o *consumer) getNextMsg() (*jsPubMsg, uint64, error) {
	if o.mset == nil || o.mset.store == nil {
		return nil, 0, errBadConsumer
	}
	// Process redelivered messages before looking at possibly "skip list" (deliver last per subject)
	if o.hasRedeliveries() {
		var seq, dc uint64
		for seq = o.getNextToRedeliver(); seq > 0; seq = o.getNextToRedeliver() {
			dc = o.incDeliveryCount(seq)
			if o.maxdc > 0 && dc > o.maxdc {
				// Only send once
				if dc == o.maxdc+1 {
					o.notifyDeliveryExceeded(seq, dc-1)
				}
				// Make sure to remove from pending.
				delete(o.pending, seq)
				continue
			}
			if seq > 0 {
				pmsg := getJSPubMsgFromPool()
				sm, err := o.mset.store.LoadMsg(seq, &pmsg.StoreMsg)
				if sm == nil || err != nil {
					pmsg.returnToPool()
					pmsg, dc = nil, 0
				}
				return pmsg, dc, err
			}
		}
	}

	// Check if we have max pending.
	if o.maxp > 0 && len(o.pending) >= o.maxp {
		// maxp only set when ack policy != AckNone and user set MaxAckPending
		// Stall if we have hit max pending.
		return nil, 0, errMaxAckPending
	}

	if o.hasSkipListPending() {
		seq := o.lss.seqs[0]
		if len(o.lss.seqs) == 1 {
			o.sseq = o.lss.resume
			o.lss = nil
			o.updateSkipped(o.sseq)
		} else {
			o.lss.seqs = o.lss.seqs[1:]
		}
		pmsg := getJSPubMsgFromPool()
		sm, err := o.mset.store.LoadMsg(seq, &pmsg.StoreMsg)
		if sm == nil || err != nil {
			pmsg.returnToPool()
		}
		o.sseq++
		return pmsg, 1, err

	}

	// If no filters are specified, optimize to fetch just non-filtered messages.
	if o.subjf == nil {
		// Grab next message applicable to us.
		pmsg := getJSPubMsgFromPool()
		sm, sseq, err := o.mset.store.LoadNextMsg("", false, o.sseq, &pmsg.StoreMsg)

		if sseq >= o.sseq {
			o.sseq = sseq + 1
			if err == ErrStoreEOF {
				o.updateSkipped(o.sseq)
			}
		}
		if sm == nil {
			pmsg.returnToPool()
			return nil, 0, err
		}
		return pmsg, 1, err
	}

	var lastErr error
	// if we have filters, iterate over filters and optimize by buffering found messages.
	for _, filter := range o.subjf {
		if filter.nextSeq < o.sseq {
			// o.subjf should always point to the right starting point for reading messages
			// if anything modified it, make sure our sequence do not start earlier.
			filter.nextSeq = o.sseq
		}
		// if this subject didn't fetch any message before, do it now
		if filter.pmsg == nil {
			pmsg := getJSPubMsgFromPool()
			sm, sseq, err := o.mset.store.LoadNextMsg(filter.subject, filter.hasWildcard, filter.nextSeq, &pmsg.StoreMsg)

			filter.err = err

			if sm != nil {
				filter.pmsg = pmsg
			} else {
				pmsg.returnToPool()
			}
			if sseq >= filter.nextSeq {
				filter.nextSeq = sseq + 1
				if err == ErrStoreEOF {
					o.updateSkipped(uint64(filter.currentSeq))
				}
			}
		}

	}

	// Don't sosrt the o.subjf if it's only one entry
	// Sort uses `reflect` and can noticeably slow down fetching,
	// even if len == 0 or 1.
	// TODO(tp): we should have sort based off generics for server
	// to avoid reflection.
	if o.subjf != nil && len(o.subjf) > 1 {
		sort.Slice(o.subjf, func(i, j int) bool {
			return o.subjf[j].nextSeq > o.subjf[i].nextSeq
		})
	}

	// Grab next message applicable to us.
	// Sort sequences first, to grab the first message.
	for _, filter := range o.subjf {
		// set o.sseq to the first subject sequence
		if filter.nextSeq > o.sseq {
			o.sseq = filter.nextSeq
		}
		// This means we got a message in this subject fetched.
		if filter.pmsg != nil {
			filter.currentSeq = filter.nextSeq
			o.sseq = filter.currentSeq
			returned := filter.pmsg
			filter.pmsg = nil
			return returned, 1, filter.err
		}
		if filter.err != nil {
			lastErr = filter.err
		}
	}

	return nil, 0, lastErr

}

// Will check for expiration and lack of interest on waiting requests.
// Will also do any heartbeats and return the next expiration or HB interval.
func (o *consumer) processWaiting(eos bool) (int, int, int, time.Time) {
	var fexp time.Time
	if o.srv == nil || o.waiting.isEmpty() {
		return 0, 0, 0, fexp
	}

	var expired, brp int
	s, now := o.srv, time.Now()

	// Signals interior deletes, which we will compact if needed.
	var hid bool
	remove := func(wr *waitingRequest, i int) {
		if i == o.waiting.rp {
			o.waiting.removeCurrent()
		} else {
			o.waiting.reqs[i] = nil
			hid = true
		}
		if o.node != nil {
			o.removeClusterPendingRequest(wr.reply)
		}
		expired++
		wr.recycle()
	}

	wq := o.waiting
	for i, rp, n := 0, wq.rp, wq.n; i < n; rp = (rp + 1) % cap(wq.reqs) {
		wr := wq.reqs[rp]
		// Check expiration.
		if (eos && wr.noWait && wr.d > 0) || (!wr.expires.IsZero() && now.After(wr.expires)) {
			hdr := []byte(fmt.Sprintf("NATS/1.0 408 Request Timeout\r\n%s: %d\r\n%s: %d\r\n\r\n", JSPullRequestPendingMsgs, wr.n, JSPullRequestPendingBytes, wr.b))
			o.outq.send(newJSPubMsg(wr.reply, _EMPTY_, _EMPTY_, hdr, nil, nil, 0))
			remove(wr, rp)
			i++
			continue
		}
		// Now check interest.
		rr := wr.acc.sl.Match(wr.interest)
		interest := len(rr.psubs)+len(rr.qsubs) > 0
		if !interest && (s.leafNodeEnabled || s.gateway.enabled) {
			// If we are here check on gateways and leaf nodes (as they can mask gateways on the other end).
			// If we have interest or the request is too young break and do not expire.
			if time.Since(wr.received) < defaultGatewayRecentSubExpiration {
				interest = true
			} else if s.gateway.enabled && s.hasGatewayInterest(wr.acc.Name, wr.interest) {
				interest = true
			}
		}
		// If interest, update batch pending requests counter and update fexp timer.
		if interest {
			brp += wr.n
			if !wr.hbt.IsZero() {
				if now.After(wr.hbt) {
					// Fire off a heartbeat here.
					o.sendIdleHeartbeat(wr.reply)
					// Update next HB.
					wr.hbt = now.Add(wr.hb)
				}
				if fexp.IsZero() || wr.hbt.Before(fexp) {
					fexp = wr.hbt
				}
			}
			if !wr.expires.IsZero() && (fexp.IsZero() || wr.expires.Before(fexp)) {
				fexp = wr.expires
			}
			i++
			continue
		}
		// No more interest here so go ahead and remove this one from our list.
		remove(wr, rp)
		i++
	}

	// If we have interior deletes from out of order invalidation, compact the waiting queue.
	if hid {
		o.waiting.compact()
	}

	return expired, wq.len(), brp, fexp
}

// Will check to make sure those waiting still have registered interest.
func (o *consumer) checkWaitingForInterest() bool {
	o.processWaiting(true)
	return o.waiting.len() > 0
}

// Lock should be held.
func (o *consumer) hbTimer() (time.Duration, *time.Timer) {
	if o.cfg.Heartbeat == 0 {
		return 0, nil
	}
	return o.cfg.Heartbeat, time.NewTimer(o.cfg.Heartbeat)
}

func (o *consumer) processInboundAcks(qch chan struct{}) {
	// Grab the server lock to watch for server quit.
	o.mu.RLock()
	s := o.srv
	hasInactiveThresh := o.cfg.InactiveThreshold > 0
	o.mu.RUnlock()

	for {
		select {
		case <-o.ackMsgs.ch:
			acks := o.ackMsgs.pop()
			for _, acki := range acks {
				ack := acki.(*jsAckMsg)
				o.processAck(ack.subject, ack.reply, ack.hdr, ack.msg)
				ack.returnToPool()
			}
			o.ackMsgs.recycle(&acks)
			// If we have an inactiveThreshold set, mark our activity.
			if hasInactiveThresh {
				o.suppressDeletion()
			}
		case <-qch:
			return
		case <-s.quitCh:
			return
		}
	}
}

// Suppress auto cleanup on ack activity of any kind.
func (o *consumer) suppressDeletion() {
	o.mu.Lock()
	defer o.mu.Unlock()

	if o.closed {
		return
	}

	if o.isPushMode() && o.dtmr != nil {
		// if dtmr is not nil we have started the countdown, simply reset to threshold.
		o.dtmr.Reset(o.dthresh)
	} else if o.isPullMode() && o.waiting != nil {
		// Pull mode always has timer running, just update last on waiting queue.
		o.waiting.last = time.Now()
	}
}

func (o *consumer) loopAndGatherMsgs(qch chan struct{}) {
	// On startup check to see if we are in a reply situation where replay policy is not instant.
	var (
		lts  int64 // last time stamp seen, used for replay.
		lseq uint64
	)

	o.mu.RLock()
	mset := o.mset
	getLSeq := o.replay
	o.mu.RUnlock()
	// consumer is closed when mset is set to nil.
	if mset == nil {
		return
	}
	if getLSeq {
		lseq = mset.state().LastSeq
	}

	o.mu.Lock()
	s := o.srv
	// need to check again if consumer is closed
	if o.mset == nil {
		o.mu.Unlock()
		return
	}
	// For idle heartbeat support.
	var hbc <-chan time.Time
	hbd, hb := o.hbTimer()
	if hb != nil {
		hbc = hb.C
	}
	// Interest changes.
	inch := o.inch
	o.mu.Unlock()

	// Grab the stream's retention policy
	mset.mu.RLock()
	rp := mset.cfg.Retention
	mset.mu.RUnlock()

	var err error

	// Deliver all the msgs we have now, once done or on a condition, we wait for new ones.
	for {
		var (
			pmsg     *jsPubMsg
			dc       uint64
			dsubj    string
			ackReply string
			delay    time.Duration
			sz       int
			wrn, wrb int
		)
		o.mu.Lock()
		// consumer is closed when mset is set to nil.
		if o.mset == nil {
			o.mu.Unlock()
			return
		}

		// Clear last error.
		err = nil

		// If we are in push mode and not active or under flowcontrol let's stop sending.
		if o.isPushMode() {
			if !o.active || (o.maxpb > 0 && o.pbytes > o.maxpb) {
				goto waitForMsgs
			}
		} else if o.waiting.isEmpty() {
			// If we are in pull mode and no one is waiting already break and wait.
			goto waitForMsgs
		}

		// Grab our next msg.
		pmsg, dc, err = o.getNextMsg()

		// On error either wait or return.
		if err != nil || pmsg == nil {
			// On EOF we can optionally fast sync num pending state.
			if err == ErrStoreEOF {
				o.checkNumPendingOnEOF()
			}
			if err == ErrStoreMsgNotFound || err == ErrStoreEOF || err == errMaxAckPending || err == errPartialCache {
				goto waitForMsgs
			} else {
				s.Errorf("Received an error looking up message for consumer: %v", err)
				goto waitForMsgs
			}
		}

		// Update our cached num pending here first.
		if dc == 1 {
			o.npc--
		}
		// Pre-calculate ackReply
		ackReply = o.ackReply(pmsg.seq, o.dseq, dc, pmsg.ts, o.numPending())

		// If headers only do not send msg payload.
		// Add in msg size itself as header.
		if o.cfg.HeadersOnly {
			convertToHeadersOnly(pmsg)
		}
		// Calculate payload size. This can be calculated on client side.
		// We do not include transport subject here since not generally known on client.
		sz = len(pmsg.subj) + len(ackReply) + len(pmsg.hdr) + len(pmsg.msg)

		if o.isPushMode() {
			dsubj = o.dsubj
		} else if wr := o.nextWaiting(sz); wr != nil {
			wrn, wrb = wr.n, wr.b
			dsubj = wr.reply
			if done := wr.recycleIfDone(); done && o.node != nil {
				o.removeClusterPendingRequest(dsubj)
			} else if !done && wr.hb > 0 {
				wr.hbt = time.Now().Add(wr.hb)
			}
		} else {
			if o.subjf != nil {
				for i, filter := range o.subjf {
					if subjectIsSubsetMatch(pmsg.subj, filter.subject) {
						o.subjf[i].currentSeq--
						o.subjf[i].nextSeq--
						break
					}
				}
			}
			// We will redo this one.
			o.sseq--
			if dc == 1 {
				o.npc++
			}
			pmsg.returnToPool()
			goto waitForMsgs
		}

		// If we are in a replay scenario and have not caught up check if we need to delay here.
		if o.replay && lts > 0 {
			if delay = time.Duration(pmsg.ts - lts); delay > time.Millisecond {
				o.mu.Unlock()
				select {
				case <-qch:
					pmsg.returnToPool()
					return
				case <-time.After(delay):
				}
				o.mu.Lock()
			}
		}

		// Track this regardless.
		lts = pmsg.ts

		// If we have a rate limit set make sure we check that here.
		if o.rlimit != nil {
			now := time.Now()
			r := o.rlimit.ReserveN(now, sz)
			delay := r.DelayFrom(now)
			if delay > 0 {
				o.mu.Unlock()
				select {
				case <-qch:
					pmsg.returnToPool()
					return
				case <-time.After(delay):
				}
				o.mu.Lock()
			}
		}

		// Do actual delivery.
		o.deliverMsg(dsubj, ackReply, pmsg, dc, rp)

		// If given request fulfilled batch size, but there are still pending bytes, send information about it.
		if wrn <= 0 && wrb > 0 {
			o.outq.send(newJSPubMsg(dsubj, _EMPTY_, _EMPTY_, []byte(fmt.Sprintf(JsPullRequestRemainingBytesT, JSPullRequestPendingMsgs, wrn, JSPullRequestPendingBytes, wrb)), nil, nil, 0))
		}
		// Reset our idle heartbeat timer if set.
		if hb != nil {
			hb.Reset(hbd)
		}

		o.mu.Unlock()
		continue

	waitForMsgs:
		// If we were in a replay state check to see if we are caught up. If so clear.
		if o.replay && o.sseq > lseq {
			o.replay = false
		}

		// Make sure to process any expired requests that are pending.
		var wrExp <-chan time.Time
		if o.isPullMode() {
			// Dont expire oneshots if we are here because of max ack pending limit.
			_, _, _, fexp := o.processWaiting(err != errMaxAckPending)
			if !fexp.IsZero() {
				expires := time.Until(fexp)
				if expires <= 0 {
					expires = time.Millisecond
				}
				wrExp = time.NewTimer(expires).C
			}
		}

		// We will wait here for new messages to arrive.
		mch, odsubj := o.mch, o.cfg.DeliverSubject
		o.mu.Unlock()

		select {
		case <-mch:
			// Messages are waiting.
		case interest := <-inch:
			// inch can be nil on pull-based, but then this will
			// just block and not fire.
			o.updateDeliveryInterest(interest)
		case <-qch:
			return
		case <-wrExp:
			o.mu.Lock()
			o.processWaiting(true)
			o.mu.Unlock()
		case <-hbc:
			if o.isActive() {
				o.mu.RLock()
				o.sendIdleHeartbeat(odsubj)
				o.mu.RUnlock()
			}
			// Reset our idle heartbeat timer.
			hb.Reset(hbd)
		}
	}
}

// Lock should be held.
func (o *consumer) sendIdleHeartbeat(subj string) {
	const t = "NATS/1.0 100 Idle Heartbeat\r\n%s: %d\r\n%s: %d\r\n\r\n"
	sseq, dseq := o.sseq-1, o.dseq-1
	hdr := []byte(fmt.Sprintf(t, JSLastConsumerSeq, dseq, JSLastStreamSeq, sseq))
	if fcp := o.fcid; fcp != _EMPTY_ {
		// Add in that we are stalled on flow control here.
		addOn := []byte(fmt.Sprintf("%s: %s\r\n\r\n", JSConsumerStalled, fcp))
		hdr = append(hdr[:len(hdr)-LEN_CR_LF], []byte(addOn)...)
	}
	o.outq.send(newJSPubMsg(subj, _EMPTY_, _EMPTY_, hdr, nil, nil, 0))
}

func (o *consumer) ackReply(sseq, dseq, dc uint64, ts int64, pending uint64) string {
	return fmt.Sprintf(o.ackReplyT, dc, sseq, dseq, ts, pending)
}

// Used mostly for testing. Sets max pending bytes for flow control setups.
func (o *consumer) setMaxPendingBytes(limit int) {
	o.pblimit = limit
	o.maxpb = limit / 16
	if o.maxpb == 0 {
		o.maxpb = 1
	}
}

// Does some sanity checks to see if we should re-calculate.
// Since there is a race when decrementing when there is contention at the beginning of the stream.
// The race is a getNextMsg skips a deleted msg, and then the decStreamPending call fires.
// This does some quick sanity checks to see if we should re-calculate num pending.
// Lock should be held.
func (o *consumer) checkNumPending() uint64 {
	if o.mset != nil {
		var state StreamState
		o.mset.store.FastState(&state)
		if o.sseq > state.LastSeq && o.npc != 0 || o.npc > int64(state.Msgs) {
			// Re-calculate.
			o.streamNumPending()
		}
	}
	return o.numPending()
}

// Lock should be held.
func (o *consumer) numPending() uint64 {
	if o.npc < 0 {
		return 0
	}
	return uint64(o.npc)
}

// This will do a quick sanity check on num pending when we encounter
// and EOF in the loop and gather.
// Lock should be held.
func (o *consumer) checkNumPendingOnEOF() {
	if o.mset == nil {
		return
	}
	var state StreamState
	o.mset.store.FastState(&state)
	if o.sseq > state.LastSeq && o.npc != 0 {
		// We know here we can reset our running state for num pending.
		o.npc, o.npf = 0, state.LastSeq
	}
}

// Call into streamNumPending after acquiring the consumer lock.
func (o *consumer) streamNumPendingLocked() uint64 {
	o.mu.Lock()
	defer o.mu.Unlock()
	return o.streamNumPending()
}

// Will force a set from the stream store of num pending.
// Depends on delivery policy, for last per subject we calculate differently.
// Lock should be held.
func (o *consumer) streamNumPending() uint64 {
	if o.mset == nil || o.mset.store == nil {
		o.npc, o.npf = 0, 0
		return 0
	}
	// Deliver Last Per Subject calculates num pending differently.
	if o.cfg.DeliverPolicy == DeliverLastPerSubject {
		o.npc, o.npf = 0, 0
		// Consumer without filters.
		if o.subjf == nil {
			for _, ss := range o.mset.store.SubjectsState(_EMPTY_) {
				if o.sseq <= ss.Last {
					o.npc++
					if ss.Last > o.npf {
						o.npf = ss.Last
					}
				}
			}
			return o.numPending()
		}
		// Consumer with filters.
		for _, filter := range o.subjf {
			for _, ss := range o.mset.store.SubjectsState(filter.subject) {
				if filter.nextSeq <= ss.Last {
					o.npc++
					if ss.Last > o.npf {
						o.npf = ss.Last
					}
				}
			}
		}
		return o.numPending()
	}
	// Every other Delivery Policy is handled here.
	// Consumer without filters.
	if o.subjf == nil {
		ss := o.mset.store.FilteredState(o.sseq, _EMPTY_)
		o.npc, o.npf = int64(ss.Msgs), ss.Last
		return o.numPending()
	}
	// Consumer with filters.
	o.npc, o.npf = 0, 0
	for _, filter := range o.subjf {
		// We might loose state of o.subjf, so if we do recover from o.sseq
		if filter.currentSeq < o.sseq {
			filter.currentSeq = o.sseq
		}
		ss := o.mset.store.FilteredState(filter.currentSeq, filter.subject)
		o.npc += int64(ss.Msgs)
		if ss.Last > o.npf {
			o.npf = ss.Last
		}
	}
	return o.numPending()
}

func convertToHeadersOnly(pmsg *jsPubMsg) {
	// If headers only do not send msg payload.
	// Add in msg size itself as header.
	hdr, msg := pmsg.hdr, pmsg.msg
	var bb bytes.Buffer
	if len(hdr) == 0 {
		bb.WriteString(hdrLine)
	} else {
		bb.Write(hdr)
		bb.Truncate(len(hdr) - LEN_CR_LF)
	}
	bb.WriteString(JSMsgSize)
	bb.WriteString(": ")
	bb.WriteString(strconv.FormatInt(int64(len(msg)), 10))
	bb.WriteString(CR_LF)
	bb.WriteString(CR_LF)
	// Replace underlying buf which we can use directly when we send.
	// TODO(dlc) - Probably just use directly when forming bytes.Buffer?
	pmsg.buf = pmsg.buf[:0]
	pmsg.buf = append(pmsg.buf, bb.Bytes()...)
	// Replace with new header.
	pmsg.hdr = pmsg.buf
	// Cancel msg payload
	pmsg.msg = nil
}

// Deliver a msg to the consumer.
// Lock should be held and o.mset validated to be non-nil.
func (o *consumer) deliverMsg(dsubj, ackReply string, pmsg *jsPubMsg, dc uint64, rp RetentionPolicy) {
	if o.mset == nil {
		pmsg.returnToPool()
		return
	}

	dseq := o.dseq
	o.dseq++

	pmsg.dsubj, pmsg.reply, pmsg.o = dsubj, ackReply, o
	psz := pmsg.size()

	if o.maxpb > 0 {
		o.pbytes += psz
	}

	mset := o.mset
	ap := o.cfg.AckPolicy

	// Cant touch pmsg after this sending so capture what we need.
	seq, ts := pmsg.seq, pmsg.ts
	// Send message.
	o.outq.send(pmsg)

	if ap == AckExplicit || ap == AckAll {
		o.trackPending(seq, dseq)
	} else if ap == AckNone {
		o.adflr = dseq
		o.asflr = seq
	}

	// Flow control.
	if o.maxpb > 0 && o.needFlowControl(psz) {
		o.sendFlowControl()
	}

	// If pull mode and we have inactivity threshold, signaled by dthresh, update last activity.
	if o.isPullMode() && o.dthresh > 0 {
		o.waiting.last = time.Now()
	}

	// FIXME(dlc) - Capture errors?
	o.updateDelivered(dseq, seq, dc, ts)

	// If we are ack none and mset is interest only we should make sure stream removes interest.
	if ap == AckNone && rp != LimitsPolicy {
		if o.node == nil || o.cfg.Direct {
			mset.ackq.push(seq)
		} else {
			o.updateAcks(dseq, seq)
		}
	}
}

func (o *consumer) needFlowControl(sz int) bool {
	if o.maxpb == 0 {
		return false
	}
	// Decide whether to send a flow control message which we will need the user to respond.
	// We send when we are over 50% of our current window limit.
	if o.fcid == _EMPTY_ && o.pbytes > o.maxpb/2 {
		return true
	}
	// If we have an existing outstanding FC, check to see if we need to expand the o.fcsz
	if o.fcid != _EMPTY_ && (o.pbytes-o.fcsz) >= o.maxpb {
		o.fcsz += sz
	}
	return false
}

func (o *consumer) processFlowControl(_ *subscription, c *client, _ *Account, subj, _ string, _ []byte) {
	o.mu.Lock()
	defer o.mu.Unlock()

	// Ignore if not the latest we have sent out.
	if subj != o.fcid {
		return
	}

	// For slow starts and ramping up.
	if o.maxpb < o.pblimit {
		o.maxpb *= 2
		if o.maxpb > o.pblimit {
			o.maxpb = o.pblimit
		}
	}

	// Update accounting.
	o.pbytes -= o.fcsz
	if o.pbytes < 0 {
		o.pbytes = 0
	}
	o.fcid, o.fcsz = _EMPTY_, 0

	o.signalNewMessages()
}

// Lock should be held.
func (o *consumer) fcReply() string {
	var sb strings.Builder
	sb.WriteString(jsFlowControlPre)
	sb.WriteString(o.stream)
	sb.WriteByte(btsep)
	sb.WriteString(o.name)
	sb.WriteByte(btsep)
	var b [4]byte
	rn := rand.Int63()
	for i, l := 0, rn; i < len(b); i++ {
		b[i] = digits[l%base]
		l /= base
	}
	sb.Write(b[:])
	return sb.String()
}

// sendFlowControl will send a flow control packet to the consumer.
// Lock should be held.
func (o *consumer) sendFlowControl() {
	if !o.isPushMode() {
		return
	}
	subj, rply := o.cfg.DeliverSubject, o.fcReply()
	o.fcsz, o.fcid = o.pbytes, rply
	hdr := []byte("NATS/1.0 100 FlowControl Request\r\n\r\n")
	o.outq.send(newJSPubMsg(subj, _EMPTY_, rply, hdr, nil, nil, 0))
}

// Tracks our outstanding pending acks. Only applicable to AckExplicit mode.
// Lock should be held.
func (o *consumer) trackPending(sseq, dseq uint64) {
	if o.pending == nil {
		o.pending = make(map[uint64]*Pending)
	}
	if o.ptmr == nil {
		o.ptmr = time.AfterFunc(o.ackWait(0), o.checkPending)
	}
	if p, ok := o.pending[sseq]; ok {
		p.Timestamp = time.Now().UnixNano()
		p.Sequence = dseq
	} else {
		o.pending[sseq] = &Pending{dseq, time.Now().UnixNano()}
	}
}

// didNotDeliver is called when a delivery for a consumer message failed.
// Depending on our state, we will process the failure.
func (o *consumer) didNotDeliver(seq uint64) {
	o.mu.Lock()
	mset := o.mset
	if mset == nil {
		o.mu.Unlock()
		return
	}
	var checkDeliveryInterest bool
	if o.isPushMode() {
		o.active = false
		checkDeliveryInterest = true
	} else if o.pending != nil {
		// pull mode and we have pending.
		if _, ok := o.pending[seq]; ok {
			// We found this messsage on pending, we need
			// to queue it up for immediate redelivery since
			// we know it was not delivered.
			if !o.onRedeliverQueue(seq) {
				o.addToRedeliverQueue(seq)
				o.signalNewMessages()
			}
		}
	}
	o.mu.Unlock()

	// If we do not have interest update that here.
	if checkDeliveryInterest && o.hasNoLocalInterest() {
		o.updateDeliveryInterest(false)
	}
}

// Lock should be held.
func (o *consumer) addToRedeliverQueue(seqs ...uint64) {
	if o.rdqi == nil {
		o.rdqi = make(map[uint64]struct{})
	}
	o.rdq = append(o.rdq, seqs...)
	for _, seq := range seqs {
		o.rdqi[seq] = struct{}{}
	}
}

// Lock should be held.
func (o *consumer) hasRedeliveries() bool {
	return len(o.rdq) > 0
}

func (o *consumer) getNextToRedeliver() uint64 {
	if len(o.rdq) == 0 {
		return 0
	}
	seq := o.rdq[0]
	if len(o.rdq) == 1 {
		o.rdq, o.rdqi = nil, nil
	} else {
		o.rdq = append(o.rdq[:0], o.rdq[1:]...)
		delete(o.rdqi, seq)
	}
	return seq
}

// This checks if we already have this sequence queued for redelivery.
// FIXME(dlc) - This is O(n) but should be fast with small redeliver size.
// Lock should be held.
func (o *consumer) onRedeliverQueue(seq uint64) bool {
	if o.rdqi == nil {
		return false
	}
	_, ok := o.rdqi[seq]
	return ok
}

// Remove a sequence from the redelivery queue.
// Lock should be held.
func (o *consumer) removeFromRedeliverQueue(seq uint64) bool {
	if !o.onRedeliverQueue(seq) {
		return false
	}
	for i, rseq := range o.rdq {
		if rseq == seq {
			if len(o.rdq) == 1 {
				o.rdq, o.rdqi = nil, nil
			} else {
				o.rdq = append(o.rdq[:i], o.rdq[i+1:]...)
				delete(o.rdqi, seq)
			}
			return true
		}
	}
	return false
}

// Checks the pending messages.
func (o *consumer) checkPending() {
	o.mu.Lock()
	defer o.mu.Unlock()

	mset := o.mset
	// On stop, mset and timer will be nil.
	if mset == nil || o.ptmr == nil {
		return
	}

	now := time.Now().UnixNano()
	ttl := int64(o.cfg.AckWait)
	next := int64(o.ackWait(0))
	// However, if there is backoff, initializes with the largest backoff.
	// It will be adjusted as needed.
	if l := len(o.cfg.BackOff); l > 0 {
		next = int64(o.cfg.BackOff[l-1])
	}

	var shouldUpdateState bool
	var state StreamState
	mset.store.FastState(&state)
	fseq := state.FirstSeq

	// Since we can update timestamps, we have to review all pending.
	// We will now bail if we see an ack pending in bound to us via o.awl.
	var expired []uint64
	check := len(o.pending) > 1024
	for seq, p := range o.pending {
		if check && atomic.LoadInt64(&o.awl) > 0 {
			o.ptmr.Reset(100 * time.Millisecond)
			return
		}
		// Check if these are no longer valid.
		if seq < fseq || seq <= o.asflr {
			delete(o.pending, seq)
			delete(o.rdc, seq)
			o.removeFromRedeliverQueue(seq)
			shouldUpdateState = true
			// Check if we need to move ack floors.
			if seq > o.asflr {
				o.asflr = seq
			}
			if p.Sequence > o.adflr {
				o.adflr = p.Sequence
			}
			continue
		}
		elapsed, deadline := now-p.Timestamp, ttl
		if len(o.cfg.BackOff) > 0 {
			// This is ok even if o.rdc is nil, we would get dc == 0, which is what we want.
			dc := int(o.rdc[seq])
			// This will be the index for the next backoff, will set to last element if needed.
			nbi := dc + 1
			if dc+1 >= len(o.cfg.BackOff) {
				dc = len(o.cfg.BackOff) - 1
				nbi = dc
			}
			deadline = int64(o.cfg.BackOff[dc])
			// Set `next` to the next backoff (if smaller than current `next` value).
			if nextBackoff := int64(o.cfg.BackOff[nbi]); nextBackoff < next {
				next = nextBackoff
			}
		}
		if elapsed >= deadline {
			if !o.onRedeliverQueue(seq) {
				expired = append(expired, seq)
			}
		} else if deadline-elapsed < next {
			// Update when we should fire next.
			next = deadline - elapsed
		}
	}

	if len(expired) > 0 {
		// We need to sort.
		sort.Slice(expired, func(i, j int) bool { return expired[i] < expired[j] })
		o.addToRedeliverQueue(expired...)
		// Now we should update the timestamp here since we are redelivering.
		// We will use an incrementing time to preserve order for any other redelivery.
		off := now - o.pending[expired[0]].Timestamp
		for _, seq := range expired {
			if p, ok := o.pending[seq]; ok {
				p.Timestamp += off
			}
		}
		o.signalNewMessages()
	}

	if len(o.pending) > 0 {
		o.ptmr.Reset(o.ackWait(time.Duration(next)))
	} else {
		// Make sure to stop timer and clear out any re delivery queues
		stopAndClearTimer(&o.ptmr)
		o.rdq, o.rdqi = nil, nil
		o.pending = nil
	}

	// Update our state if needed.
	if shouldUpdateState {
		if err := o.writeStoreStateUnlocked(); err != nil && o.srv != nil && o.mset != nil {
			s, acc, mset, name := o.srv, o.acc, o.mset, o.name
			// Can not hold lock while gather information about account and stream below.
			o.mu.Unlock()
			s.Warnf("Consumer '%s > %s > %s' error on write store state from check pending: %v", acc, mset.name(), name, err)
			o.mu.Lock()
		}
	}
}

// SeqFromReply will extract a sequence number from a reply subject.
func (o *consumer) seqFromReply(reply string) uint64 {
	_, dseq, _ := ackReplyInfo(reply)
	return dseq
}

// StreamSeqFromReply will extract the stream sequence from the reply subject.
func (o *consumer) streamSeqFromReply(reply string) uint64 {
	sseq, _, _ := ackReplyInfo(reply)
	return sseq
}

// Quick parser for positive numbers in ack reply encoding.
func parseAckReplyNum(d string) (n int64) {
	if len(d) == 0 {
		return -1
	}
	for _, dec := range d {
		if dec < asciiZero || dec > asciiNine {
			return -1
		}
		n = n*10 + (int64(dec) - asciiZero)
	}
	return n
}

const expectedNumReplyTokens = 9

// Grab encoded information in the reply subject for a delivered message.
func replyInfo(subject string) (sseq, dseq, dc uint64, ts int64, pending uint64) {
	tsa := [expectedNumReplyTokens]string{}
	start, tokens := 0, tsa[:0]
	for i := 0; i < len(subject); i++ {
		if subject[i] == btsep {
			tokens = append(tokens, subject[start:i])
			start = i + 1
		}
	}
	tokens = append(tokens, subject[start:])
	if len(tokens) != expectedNumReplyTokens || tokens[0] != "$JS" || tokens[1] != "ACK" {
		return 0, 0, 0, 0, 0
	}
	// TODO(dlc) - Should we error if we do not match consumer name?
	// stream is tokens[2], consumer is 3.
	dc = uint64(parseAckReplyNum(tokens[4]))
	sseq, dseq = uint64(parseAckReplyNum(tokens[5])), uint64(parseAckReplyNum(tokens[6]))
	ts = parseAckReplyNum(tokens[7])
	pending = uint64(parseAckReplyNum(tokens[8]))

	return sseq, dseq, dc, ts, pending
}

func ackReplyInfo(subject string) (sseq, dseq, dc uint64) {
	tsa := [expectedNumReplyTokens]string{}
	start, tokens := 0, tsa[:0]
	for i := 0; i < len(subject); i++ {
		if subject[i] == btsep {
			tokens = append(tokens, subject[start:i])
			start = i + 1
		}
	}
	tokens = append(tokens, subject[start:])
	if len(tokens) != expectedNumReplyTokens || tokens[0] != "$JS" || tokens[1] != "ACK" {
		return 0, 0, 0
	}
	dc = uint64(parseAckReplyNum(tokens[4]))
	sseq, dseq = uint64(parseAckReplyNum(tokens[5])), uint64(parseAckReplyNum(tokens[6]))

	return sseq, dseq, dc
}

// NextSeq returns the next delivered sequence number for this consumer.
func (o *consumer) nextSeq() uint64 {
	o.mu.RLock()
	dseq := o.dseq
	o.mu.RUnlock()
	return dseq
}

// Used to hold skip list when deliver policy is last per subject.
type lastSeqSkipList struct {
	resume uint64
	seqs   []uint64
}

// Will create a skip list for us from a store's subjects state.
func createLastSeqSkipList(mss map[string]SimpleState) []uint64 {
	seqs := make([]uint64, 0, len(mss))
	for _, ss := range mss {
		seqs = append(seqs, ss.Last)
	}
	sort.Slice(seqs, func(i, j int) bool { return seqs[i] < seqs[j] })
	return seqs
}

// Let's us know we have a skip list, which is for deliver last per subject and we are just starting.
// Lock should be held.
func (o *consumer) hasSkipListPending() bool {
	return o.lss != nil && len(o.lss.seqs) > 0
}

// Will select the starting sequence.
func (o *consumer) selectStartingSeqNo() {
	if o.mset == nil || o.mset.store == nil {
		o.sseq = 1
	} else {
		var state StreamState
		o.mset.store.FastState(&state)
		if o.cfg.OptStartSeq == 0 {
			if o.cfg.DeliverPolicy == DeliverAll {
				o.sseq = state.FirstSeq
			} else if o.cfg.DeliverPolicy == DeliverLast {
				if o.subjf == nil {
					o.sseq = state.LastSeq
					return
				}
				// If we are partitioned here this will be properly set when we become leader.
				for _, filter := range o.subjf {
					ss := o.mset.store.FilteredState(1, filter.subject)
					filter.nextSeq = ss.Last
					if ss.Last > o.sseq {
						o.sseq = ss.Last
					}
				}
			} else if o.cfg.DeliverPolicy == DeliverLastPerSubject {
				if o.subjf == nil {
					if mss := o.mset.store.SubjectsState(o.cfg.FilterSubject); len(mss) > 0 {
						o.lss = &lastSeqSkipList{
							resume: state.LastSeq,
							seqs:   createLastSeqSkipList(mss),
						}
						o.sseq = o.lss.seqs[0]
					} else {
						// If no mapping info just set to last.
						o.sseq = state.LastSeq
					}
					return
				}
				lss := &lastSeqSkipList{
					resume: state.LastSeq,
				}
				for _, filter := range o.subjf {
					if mss := o.mset.store.SubjectsState(filter.subject); len(mss) > 0 {
						lss.seqs = append(lss.seqs, createLastSeqSkipList(mss)...)
					}
				}
				if len(lss.seqs) == 0 {
					o.sseq = state.LastSeq
				}
				// Sort the skip list
				sort.Slice(lss.seqs, func(i, j int) bool {
					return lss.seqs[j] > lss.seqs[i]
				})
				o.lss = lss
				if len(o.lss.seqs) != 0 {
					o.sseq = o.lss.seqs[0]
				}
			} else if o.cfg.OptStartTime != nil {
				// If we are here we are time based.
				// TODO(dlc) - Once clustered can't rely on this.
				o.sseq = o.mset.store.GetSeqFromTime(*o.cfg.OptStartTime)
			} else {
				// DeliverNew
				o.sseq = state.LastSeq + 1
			}
		} else {
			o.sseq = o.cfg.OptStartSeq
		}

		if state.FirstSeq == 0 {
			o.sseq = 1
			for _, filter := range o.subjf {
				filter.nextSeq = 1
			}
		} else if o.sseq < state.FirstSeq {
			o.sseq = state.FirstSeq
		} else if o.sseq > state.LastSeq {
			o.sseq = state.LastSeq + 1
		}
		for _, filter := range o.subjf {
			if state.FirstSeq == 0 {
				filter.nextSeq = 1
			}
			if filter.nextSeq < state.FirstSeq {
				filter.nextSeq = state.FirstSeq
			}
			if filter.nextSeq > state.LastSeq {
				filter.nextSeq = state.LastSeq + 1
			}
		}
	}
	if o.subjf != nil {
		sort.Slice(o.subjf, func(i, j int) bool {
			return o.subjf[j].nextSeq > o.subjf[i].nextSeq
		})
	}

	// Always set delivery sequence to 1.
	o.dseq = 1
	// Set ack delivery floor to delivery-1
	o.adflr = o.dseq - 1
	// Set ack store floor to store-1
	o.asflr = o.sseq - 1
	// Set our starting sequence state.
	if o.store != nil && o.sseq > 0 {
		o.store.SetStarting(o.sseq - 1)
	}
}

// Test whether a config represents a durable subscriber.
func isDurableConsumer(config *ConsumerConfig) bool {
	return config != nil && config.Durable != _EMPTY_
}

func (o *consumer) isDurable() bool {
	return o.cfg.Durable != _EMPTY_
}

// Are we in push mode, delivery subject, etc.
func (o *consumer) isPushMode() bool {
	return o.cfg.DeliverSubject != _EMPTY_
}

func (o *consumer) isPullMode() bool {
	return o.cfg.DeliverSubject == _EMPTY_
}

// Name returns the name of this consumer.
func (o *consumer) String() string {
	o.mu.RLock()
	n := o.name
	o.mu.RUnlock()
	return n
}

func createConsumerName() string {
	return getHash(nuid.Next())
}

// deleteConsumer will delete the consumer from this stream.
func (mset *stream) deleteConsumer(o *consumer) error {
	return o.delete()
}

func (o *consumer) getStream() *stream {
	o.mu.RLock()
	mset := o.mset
	o.mu.RUnlock()
	return mset
}

func (o *consumer) streamName() string {
	o.mu.RLock()
	mset := o.mset
	o.mu.RUnlock()
	if mset != nil {
		return mset.name()
	}
	return _EMPTY_
}

// Active indicates if this consumer is still active.
func (o *consumer) isActive() bool {
	o.mu.RLock()
	active := o.active && o.mset != nil
	o.mu.RUnlock()
	return active
}

// hasNoLocalInterest return true if we have no local interest.
func (o *consumer) hasNoLocalInterest() bool {
	o.mu.RLock()
	rr := o.acc.sl.Match(o.cfg.DeliverSubject)
	o.mu.RUnlock()
	return len(rr.psubs)+len(rr.qsubs) == 0
}

// This is when the underlying stream has been purged.
// sseq is the new first seq for the stream after purge.
// Lock should be held.
func (o *consumer) purge(sseq uint64, slseq uint64) {
	// Do not update our state unless we know we are the leader.
	if !o.isLeader() {
		return
	}
	// Signals all have been purged for this consumer.
	if sseq == 0 {
		sseq = slseq + 1
	}

	o.mu.Lock()
	// Do not go backwards
	if o.sseq < sseq {
		o.sseq = sseq
	}

	if o.asflr < sseq {
		o.asflr = sseq - 1

		// We need to remove those no longer relevant from pending.
		for seq, p := range o.pending {
			if seq <= o.asflr {
				if p.Sequence > o.adflr {
					o.adflr = p.Sequence
					if o.adflr > o.dseq {
						o.dseq = o.adflr
					}
				}
				delete(o.pending, seq)
				delete(o.rdc, seq)
				// rdq handled below.
			}
		}
	}
	// This means we can reset everything at this point.
	if len(o.pending) == 0 {
		o.pending, o.rdc = nil, nil
	}

	// We need to remove all those being queued for redelivery under o.rdq
	if len(o.rdq) > 0 {
		rdq := o.rdq
		o.rdq, o.rdqi = nil, nil
		for _, sseq := range rdq {
			if sseq >= o.sseq {
				o.addToRedeliverQueue(sseq)
			}
		}
	}
	// Grab some info in case of error below.
	s, acc, mset, name := o.srv, o.acc, o.mset, o.name
	o.mu.Unlock()

	if err := o.writeStoreState(); err != nil && s != nil && mset != nil {
		s.Warnf("Consumer '%s > %s > %s' error on write store state from purge: %v", acc, mset.name(), name, err)
	}
}

func stopAndClearTimer(tp **time.Timer) {
	if *tp == nil {
		return
	}
	// Will get drained in normal course, do not try to
	// drain here.
	(*tp).Stop()
	*tp = nil
}

// Stop will shutdown  the consumer for the associated stream.
func (o *consumer) stop() error {
	return o.stopWithFlags(false, false, true, false)
}

func (o *consumer) deleteWithoutAdvisory() error {
	return o.stopWithFlags(true, false, true, false)
}

// Delete will delete the consumer for the associated stream and send advisories.
func (o *consumer) delete() error {
	return o.stopWithFlags(true, false, true, true)
}

func (o *consumer) stopWithFlags(dflag, sdflag, doSignal, advisory bool) error {
	o.mu.Lock()
	js := o.js

	if o.closed {
		o.mu.Unlock()
		return nil
	}
	o.closed = true

	// Check if we are the leader and are being deleted.
	if dflag && o.isLeader() {
		// If we are clustered and node leader (probable from above), stepdown.
		if node := o.node; node != nil && node.Leader() {
			node.StepDown()
		}
		if advisory {
			o.sendDeleteAdvisoryLocked()
		}
		if o.isPullMode() {
			// Release any pending.
			o.releaseAnyPendingRequests()
		}
	}

	if o.qch != nil {
		close(o.qch)
		o.qch = nil
	}

	a := o.acc
	store := o.store
	mset := o.mset
	o.mset = nil
	o.active = false
	o.unsubscribe(o.ackSub)
	o.unsubscribe(o.reqSub)
	o.unsubscribe(o.fcSub)
	o.ackSub = nil
	o.reqSub = nil
	o.fcSub = nil
	if o.infoSub != nil {
		o.srv.sysUnsubscribe(o.infoSub)
		o.infoSub = nil
	}
	c := o.client
	o.client = nil
	sysc := o.sysc
	o.sysc = nil
	stopAndClearTimer(&o.ptmr)
	stopAndClearTimer(&o.dtmr)
	stopAndClearTimer(&o.gwdtmr)
	delivery := o.cfg.DeliverSubject
	o.waiting = nil
	// Break us out of the readLoop.
	if doSignal {
		o.signalNewMessages()
	}
	n := o.node
	qgroup := o.cfg.DeliverGroup
	o.ackMsgs.unregister()

	// For cleaning up the node assignment.
	var ca *consumerAssignment
	if dflag {
		ca = o.ca
	}
	sigSub := o.sigSub
	o.mu.Unlock()

	if c != nil {
		c.closeConnection(ClientClosed)
	}
	if sysc != nil {
		sysc.closeConnection(ClientClosed)
	}

	if delivery != _EMPTY_ {
		a.sl.clearNotification(delivery, qgroup, o.inch)
	}

	var rp RetentionPolicy
	if mset != nil {
		if sigSub != nil {
			mset.removeConsumerAsLeader(o)
		}
		mset.mu.Lock()
		mset.removeConsumer(o)
		rp = mset.cfg.Retention
		mset.mu.Unlock()
	}

	// We need to optionally remove all messages since we are interest based retention.
	// We will do this consistently on all replicas. Note that if in clustered mode the
	// non-leader consumers will need to restore state first.
	if dflag && rp == InterestPolicy {
		state := mset.state()
		stop := state.LastSeq
		o.mu.Lock()
		if !o.isLeader() {
			o.readStoredState(stop)
		}
		start := o.asflr
		o.mu.Unlock()
		// Make sure we start at worst with first sequence in the stream.
		if start < state.FirstSeq {
			start = state.FirstSeq
		}

		var rmseqs []uint64
		mset.mu.RLock()
		for seq := start; seq <= stop; seq++ {
			if !mset.checkInterest(seq, o) {
				rmseqs = append(rmseqs, seq)
			}
		}
		mset.mu.RUnlock()

		for _, seq := range rmseqs {
			mset.store.RemoveMsg(seq)
		}
	}

	// Cluster cleanup.
	if n != nil {
		if dflag {
			n.Delete()
		} else {
			// Try to install snapshot on clean exit
			if o.store != nil && n.NeedSnapshot() {
				if snap, err := o.store.EncodedState(); err == nil {
					n.InstallSnapshot(snap)
				}
			}
			n.Stop()
		}
	}

	if ca != nil {
		js.mu.Lock()
		if ca.Group != nil {
			ca.Group.node = nil
		}
		js.mu.Unlock()
	}

	// Clean up our store.
	var err error
	if store != nil {
		if dflag {
			if sdflag {
				err = store.StreamDelete()
			} else {
				err = store.Delete()
			}
		} else {
			err = store.Stop()
		}
	}

	return err
}

// Check that we do not form a cycle by delivering to a delivery subject
// that is part of the interest group.
func deliveryFormsCycle(cfg *StreamConfig, deliverySubject string) bool {
	for _, subject := range cfg.Subjects {
		if subjectIsSubsetMatch(deliverySubject, subject) {
			return true
		}
	}
	return false
}

// switchToEphemeral is called on startup when recovering ephemerals.
func (o *consumer) switchToEphemeral() {
	o.mu.Lock()
	o.cfg.Durable = _EMPTY_
	store, ok := o.store.(*consumerFileStore)
	rr := o.acc.sl.Match(o.cfg.DeliverSubject)
	// Setup dthresh.
	o.updateInactiveThreshold(&o.cfg)
	o.mu.Unlock()

	// Update interest
	o.updateDeliveryInterest(len(rr.psubs)+len(rr.qsubs) > 0)
	// Write out new config
	if ok {
		store.updateConfig(o.cfg)
	}
}

// RequestNextMsgSubject returns the subject to request the next message when in pull or worker mode.
// Returns empty otherwise.
func (o *consumer) requestNextMsgSubject() string {
	return o.nextMsgSubj
}

func (o *consumer) decStreamPending(sseq uint64, subj string) {
	o.mu.Lock()
	// Update our cached num pending only if we think deliverMsg has not done so.
	if sseq >= o.sseq && o.isFilteredMatch(subj) {
		o.npc--
	}

	// Check if this message was pending.
	p, wasPending := o.pending[sseq]
	var rdc uint64 = 1
	if o.rdc != nil {
		rdc = o.rdc[sseq]
	}
	o.mu.Unlock()

	// If it was pending process it like an ack.
	// TODO(dlc) - we could do a term here instead with a reason to generate the advisory.
	if wasPending {
		// We could have lock for stream so do this in a go routine.
		// TODO(dlc) - We should do this with ipq vs naked go routines.
		go o.processTerm(sseq, p.Sequence, rdc)
	}
}

func (o *consumer) account() *Account {
	o.mu.RLock()
	a := o.acc
	o.mu.RUnlock()
	return a
}

// Creates a sublist for consumer.
// All subjects share the same callback.
func (o *consumer) signalSubs() []*subscription {
	o.mu.Lock()
	defer o.mu.Unlock()

	if o.sigSubs != nil {
		return o.sigSubs
	}

	subs := []*subscription{}
	if o.subjf == nil {
		subs = append(subs, &subscription{subject: []byte(fwcs), icb: o.processStreamSignal})
		o.sigSubs = subs
		return subs
	}

	for _, filter := range o.subjf {
		subs = append(subs, &subscription{subject: []byte(filter.subject), icb: o.processStreamSignal})
	}
	o.sigSubs = subs
	return subs
}

// This is what will be called when our parent stream wants to kick us regarding a new message.
// We know that we are the leader and that this subject matches us by how the parent handles registering
// us with the signaling sublist.
// We do need the sequence of the message however and we use the msg as the encoded seq.
func (o *consumer) processStreamSignal(_ *subscription, _ *client, _ *Account, subject, _ string, seqb []byte) {
	var le = binary.LittleEndian
	seq := le.Uint64(seqb)

	o.mu.Lock()
	defer o.mu.Unlock()
	if o.mset == nil {
		return
	}
	if seq > o.npf {
		o.npc++
	}
	if seq < o.sseq {
		return
	}
	if o.isPushMode() && o.active || o.isPullMode() && !o.waiting.isEmpty() {
		o.signalNewMessages()
	}
}

<<<<<<< HEAD
// Used to compare if two multiple filtered subject lists are equal.
func subjectSliceEqual(slice1 []string, slice2 []string) bool {
	if len(slice1) != len(slice2) {
		return false
	}
	set2 := make(map[string]struct{}, len(slice2))
	for _, val := range slice2 {
		set2[val] = struct{}{}
	}
	for _, val := range slice1 {
		if _, ok := set2[val]; !ok {
			return false
		}
	}
	return true
}

// Utility for simpler if conditions in Consumer config checks.
// In future iteration, we can immediately create `o.subjf` and
// use it to validate things.
func gatherSubjectFilters(filter string, filters []string) []string {
	if filter != _EMPTY_ {
		filters = append(filters, filter)
	}
	// list of filters should never contain non-empty filter.
	return filters
=======
// Will check if we are running in the monitor already and if not set the appropriate flag.
func (o *consumer) checkInMonitor() bool {
	o.mu.Lock()
	defer o.mu.Unlock()

	if o.inMonitor {
		return true
	}
	o.inMonitor = true
	return false
}

// Clear us being in the monitor routine.
func (o *consumer) clearMonitorRunning() {
	o.mu.Lock()
	defer o.mu.Unlock()
	o.inMonitor = false
}

// Test whether we are in the monitor routine.
func (o *consumer) isMonitorRunning() bool {
	o.mu.Lock()
	defer o.mu.Unlock()
	return o.inMonitor
>>>>>>> 18b5aca4
}<|MERGE_RESOLUTION|>--- conflicted
+++ resolved
@@ -1668,7 +1668,8 @@
 		}
 	}
 
-<<<<<<< HEAD
+	<<<<<<< HEAD
+
 	// Check for Subject Filters update.
 	newSubjects := gatherSubjectFilters(cfg.FilterSubject, cfg.FilterSubjects)
 	if !subjectSliceEqual(newSubjects, o.subjf.subjects()) {
@@ -1689,14 +1690,6 @@
 				continue
 			}
 			newSubjf = append(newSubjf, fs)
-
-=======
-	if o.cfg.FilterSubject != cfg.FilterSubject {
-		if cfg.FilterSubject != _EMPTY_ {
-			o.filterWC = subjectHasWildcard(cfg.FilterSubject)
-		} else {
-			o.filterWC = false
->>>>>>> 18b5aca4
 		}
 		// Make sure we have correct signaling setup.
 		// Consumer lock can not be held.
@@ -4773,7 +4766,6 @@
 	}
 }
 
-<<<<<<< HEAD
 // Used to compare if two multiple filtered subject lists are equal.
 func subjectSliceEqual(slice1 []string, slice2 []string) bool {
 	if len(slice1) != len(slice2) {
@@ -4800,7 +4792,8 @@
 	}
 	// list of filters should never contain non-empty filter.
 	return filters
-=======
+}
+
 // Will check if we are running in the monitor already and if not set the appropriate flag.
 func (o *consumer) checkInMonitor() bool {
 	o.mu.Lock()
@@ -4825,5 +4818,4 @@
 	o.mu.Lock()
 	defer o.mu.Unlock()
 	return o.inMonitor
->>>>>>> 18b5aca4
 }